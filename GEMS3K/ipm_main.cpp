--- conflicted
+++ resolved
@@ -1120,16 +1120,9 @@
     FX2= GX( LM2 );
 
 SH1:
-<<<<<<< HEAD
-    if( fabs(FX1 - FX2) <= ( (fabs(FX1) < fabs(FX2) ? fabs(FX2) : fabs(FX1)) * 1e-13) )
-        goto OCT;
-
-    if( FX1>FX2)
-=======
     if( fabs(FX1 - FX2) <= ( (fabs(FX1) < fabs(FX2) ? fabs(FX2) : fabs(FX1)) * 1e-13 ) )
           goto OCT; // Important fix of loss of IPM3 convergence (fix by Svitlana SD on 5.Mar.2020)
     if( FX1>FX2 )  // && fabs(FX1 - FX2) > ( (fabs(FX1) < fabs(FX2) ? fabs(FX2) : fabs(FX1)) * 1e-16 ))
->>>>>>> fdcdd2b5
         goto SH2;
     else goto SH3;
 SH2:
