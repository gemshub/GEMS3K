--- conflicted
+++ resolved
@@ -767,7 +767,7 @@
    /// connection to UnSpace
    double pb_GX( double *Gxx  );
 
-   void rebuild_lookup(double Tai[], double Pai[]);
+   // void rebuild_lookup(double Tai[], double Pai[]);
 
 #else
     const TNode *node1;
@@ -810,13 +810,8 @@
     void multi_realloc( char PAalp, char PSigm );
     void multi_free();
 
-<<<<<<< HEAD
-    void CheckMtparam1(); // Test load thermodynamic data before
-
-    void set_load (bool what); // DM 20.05.2013 - Ensures the re-reading of the system properties into GEM IMP data structure
-
-=======
->>>>>>> fdcdd2b5
+   //void CheckMtparam1(); // Test load thermodynamic data before
+
 #endif
 
     MULTI* GetPM()
