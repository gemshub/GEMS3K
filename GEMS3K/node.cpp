//-------------------------------------------------------------------
// $Id$
//
/// \file node.cpp
/// Implementation of TNode class functionality including initialization
/// and execution of the GEM IPM 3 kernel
/// Works with DATACH and DATABR structures
//
// Copyright (c) 2005-2012 S.Dmytriyeva, D.Kulik, G.Kosakowski, F.Hingerl
// <GEMS Development Team, mailto:gems2.support@psi.ch>
//
// This file is part of the GEMS3K code for thermodynamic modelling
// by Gibbs energy minimization <http://gems.web.psi.ch/GEMS3K/>
//
// GEMS3K is free software: you can redistribute it and/or modify
// it under the terms of the GNU Lesser General Public License as
// published by the Free Software Foundation, either version 3 of
// the License, or (at your option) any later version.

// GEMS3K is distributed in the hope that it will be useful,
// but WITHOUT ANY WARRANTY; without even the implied warranty of
// MERCHANTABILITY or FITNESS FOR A PARTICULAR PURPOSE.  See the
// GNU Lesser General Public License for more details.

// You should have received a copy of the GNU General Public License
// along with GEMS3K code. If not, see <http://www.gnu.org/licenses/>.
//-------------------------------------------------------------------

#include "node.h"
#include "gdatastream.h"
#include "num_methods.h"
#include "kinetics.h"
#include "activities.h"


#include <cmath>
#include <algorithm>

#ifndef __unix
#include <io.h>
#endif

#ifndef IPMGEMPLUGIN
  #include "visor.h"
#else
  istream& f_getline(istream& is, gstring& str, char delim);
#endif

//TNode* TNode::na;

#ifdef JSON_OUT
  const char *dat_ext = "json";
  const char *dat_filt = "*.json";
#else
const char *dat_ext = "dat";
const char *dat_filt = "*.dat";
#endif

// Conversion factors
const double bar_to_Pa = 1e5,
               m3_to_cm3 = 1e6,
               kg_to_g = 1e3;

gstring TNode::ipmLogFile = "ipmlog.txt";

double TNode::get_Ppa_sat( double Tk )
{
	long int i=0;
	for( i=0; i<CSD->nTp; i++ )
	{
		if( (CSD->TKval[i] + CSD->Ttol) > Tk && (CSD->TKval[i] - CSD->Ttol) < Tk )
		{
			if( CSD->Psat[i] > 1.1e-5 )
			{
				return CSD->Psat[i];
			}
			else
			{
				return 0;
			}
		}
	}
    return 0;
}

long int TNode::get_grid_index_Ppa_sat( double Tk )
{
	long int i=0;
	long int r=-1;
	for( i=0; i<CSD->nTp; i++ )
	{
		if( (CSD->TKval[i] + CSD->Ttol) > Tk && (CSD->TKval[i] - CSD->Ttol) < Tk )
		{
			if( CSD->Psat[i] > 1.1e-5 )
			{
				return i;
            }
            else
            {
                return r;
            }
        }
	}
    return r;
}

//return exact or interpolated saturated pressure value for the temperature Tk using the exported data from the *.dch file
double TNode::Get_Psat(double Tk)
{
    double psat = 0.;

    long int xT;

    xT = check_grid_T(Tk);

    if (xT >=0)
        psat = CSD->Psat[xT];
    else
        psat = LagranInterp1D(CSD->TKval, CSD->Psat,Tk, CSD->nTp, 3);

    return psat;
}


// Checks if given temperature TK and pressure P fit within the interpolation
// intervals of the DATACH lookup arrays (returns true) or not (returns false)
bool  TNode::check_TP( double TK, double P ) const
{
   bool okT = true, okP = true;
   double T_=TK, P_=P;

   if( CSD->mLook == 1 )
   {
       for(long int  jj=0; jj<CSD->nPp; jj++)
           if( (fabs( P - CSD->Pval[jj] ) < CSD->Ptol ) && ( fabs( TK - CSD->TKval[jj] ) < CSD->Ttol ) )
            {
              return true;
            }
       char buff[256];
       sprintf( buff, " Temperature %g and pressure %g out of range\n",  TK, P );
       Error( "check_TP: " , buff );
       //return false;
     }
     else
     {
      if( TK <= CSD->TKval[0] - CSD->Ttol )
      { 				// Lower boundary of T interpolation interval
	 okT = false;
       T_ = CSD->TKval[0] - CSD->Ttol;
      }
      if( TK >= CSD->TKval[CSD->nTp-1] + CSD->Ttol )
      {
	 okT = false;
        T_ = CSD->TKval[CSD->nTp-1] + CSD->Ttol;
      }
      if( okT == false )
      {
        fstream f_log(TNode::ipmLogFile.c_str(), ios::out|ios::app );
         f_log << "In node "<< CNode->NodeHandle << ",  Given TK= "<<  TK <<
             "  is beyond the interpolation range for thermodynamic data near boundary T_= "
     		<< T_ << endl;
       }

      if( P <= CSD->Pval[0] - CSD->Ptol )
      {
	  okP = false;
          P_ = CSD->Pval[0] - CSD->Ptol;
      }
      if( P >= CSD->Pval[CSD->nPp-1] + CSD->Ptol )
      {
	  okP = false;
          P_ = CSD->Pval[CSD->nPp-1] + CSD->Ptol;
      }
      if( !okP )
      {
        fstream f_log(TNode::ipmLogFile.c_str(), ios::out|ios::app );
          f_log << "In node "<< CNode->NodeHandle << ", Given P= "<<  P <<
           "  is beyond the interpolation range for thermodynamic data near boundary P_= "
           << P_ << endl;
      }
      return ( okT && okP );
   }
   return ( okT && okP );
}

//-------------------------------------------------------------------------------------------------------------------------------
// (2) Main call for GEM IPM calculations using the input bulk composition, temperature, pressure
//   and metastability constraints provided in the work instance of DATABR structure.
//   Actual calculation will be performed only when dBR->NodeStatusCH == NEED_GEM_SIA (5) or dBR->NodeStatusCH = NEED_GEM_AIA (1).
//   By other values of NodeStatusCH, no calculation will be performed and the status will remain unchanged.
//  In "smart initial approximation" (SIA) mode, the program can automatically switch into the "automatic initial
//  approximation" (AIA) mode and return  OK_GEM_AIA instead of OK_GEM_SIA.
//  Parameter:
//   uPrimalSol  flag to define the mode of GEM smart initial approximation
//               (only if dBR->NodeStatusCH = NEED_GEM_SIA has been set before GEM_run() call).
//               false  (0) -  use speciation and activity coefficients from previous GEM_run() calculation
//               true  (1)  -  use speciation provided in the DATABR memory structure (e.g. after reading the DBR file)
//  Return values:    NodeStatusCH  (the same as set in dBR->NodeStatusCH). Possible values (see "databr.h" file for the full list)
long int TNode::GEM_run( bool uPrimalSol )
{
  CalcTime = 0.0;
  PrecLoops = 0; NumIterFIA = 0; NumIterIPM = 0;
//
  try
  {
// f_log << " GEM_run() begin Mode= " << p_NodeStatusCH endl;
//---------------------------------------------
// Checking T and P  for interpolation intervals
   check_TP( CNode->TK, CNode->P);
// Unpacking work DATABR structure into MULTI (GEM IPM structure): uses DATACH
// setting up up PIA or AIA mode
   if( CNode->NodeStatusCH == NEED_GEM_SIA )
   {
	   pmm->pNP = 1;
	   unpackDataBr( uPrimalSol );
   }
   else if( CNode->NodeStatusCH == NEED_GEM_AIA )
         {
            pmm->pNP = 0; // As default setting AIA mode
            if (CNode->dt > 0.)
               uPrimalSol = true;
            unpackDataBr( uPrimalSol );
         }
        else
	       return CNode->NodeStatusCH;

   // added 18.12.14 DK : setting chemical kinetics time counter and variables
// cout << "dTime: " << CNode->dt << " TimeStep: " << CNode->NodeStatusFMT << " Time: " << CNode->Tm << endl;
       if( CNode->dt <= 0. )
       {  // no kinetics to consider
           pmm->kTau = 0.;
           pmm->kdT = 0.;
           pmm->ITau = -1;
           pmm->pKMM = 2;  // no need to allocate TKinMet instances
       }
       else {   // considering kinetics
           pmm->kTau = CNode->Tm;
           pmm->kdT = CNode->dt;
           if( pmm->ITau < 0 && CNode->Tm/CNode->dt < 1e-9 )
           {   // we need to initialize TKinMet
               pmm->pKMM = -1;
               pmm->ITau = -1;
           }
           else  // TKinMet exists, simulation continues
               pmm->pKMM = 1; // pmm->ITau = CNode->Tm/CNode->dt;
       }

   profil->outMultiTxt( "React_before.dump.txt"  );
   // GEM IPM calculation of equilibrium state
   //CalcTime = profil->ComputeEquilibriumState( /*PrecLoops,*/ NumIterFIA, NumIterIPM );
#ifndef IPMGEMPLUGIN
    CalcTime = TMulti::sm->CalculateEquilibriumState( /*RefineLoops,*/  NumIterFIA, NumIterIPM );
#else
    CalcTime = multi->CalculateEquilibriumState( /*RefineLoops,*/ NumIterFIA, NumIterIPM  );
#endif
    profil->outMultiTxt( "React_after.dump.txt"  );

// Extracting and packing GEM IPM results into work DATABR structure
    packDataBr();
    CNode->IterDone = NumIterFIA+NumIterIPM;
//**************************************************************
// only for testing output results for files
//    GEM_write_dbr( "calculated_dbr.dat",  false );
//    GEM_print_ipm( "calc_multi.ipm" );
// *********************************************************

    // test error result GEM IPM calculation of equilibrium state in MULTI
#ifndef IPMGEMPLUGIN
    long int erCode = TMulti::sm->testMulti();
#else
    long int erCode = multi->testMulti();
#endif

    if( erCode )
    {
        if( CNode->NodeStatusCH  == NEED_GEM_AIA )
          CNode->NodeStatusCH = BAD_GEM_AIA;
        else
          CNode->NodeStatusCH = BAD_GEM_SIA;
    }
    else
    {
      if( CNode->NodeStatusCH  == NEED_GEM_AIA )
          CNode->NodeStatusCH = OK_GEM_AIA;
      else
         CNode->NodeStatusCH = OK_GEM_SIA;
    }

   }
  catch(TError& err)
  {
   if( profil->pa.p.PSM  )
   {
       fstream f_log(TNode::ipmLogFile.c_str(), ios::out|ios::app );
       f_log << "Error Node:" << CNode->NodeHandle << ":time:" << CNode->Tm << ":dt:" << CNode->dt<< ": " <<
         err.title.c_str() << ":" << endl;
      if( profil->pa.p.PSM >= 2  )
         f_log  << err.mess.c_str() << endl;
   }
   if( CNode->NodeStatusCH  == NEED_GEM_AIA )
     CNode->NodeStatusCH = ERR_GEM_AIA;
   else
     CNode->NodeStatusCH = ERR_GEM_SIA;

  }
  catch(...)
  {
   fstream f_log(TNode::ipmLogFile.c_str(), ios::out|ios::app );
   f_log << "Node:" << CNode->NodeHandle << ":time:" << CNode->Tm << ":dt:" << CNode->dt<< ": "
               << "gems3: Unknown exception: GEM calculation aborted" << endl;
   CNode->NodeStatusCH = T_ERROR_GEM;
   }
  return CNode->NodeStatusCH;
}

// Returns GEMIPM2 calculation time in seconds elapsed during the last call of GEM_run() -
// can be used for monitoring the performance of calculations.
// Return value:  double number, may contain 0.0 if the calculation time is less than the
//                internal time resolution of C/C++ function
double TNode::GEM_CalcTime()
{
  return CalcTime;
}

// To obtain the number of GEM IPM2 iterations performed during the last call of GEM_run() e.g. for monitoring the
// performance of GEMS3K in AIA or SIA modes, or for problem diagnostics.
// Parameters:  long int variables per reference (must be allocated before calling GEM_Iterations(), previous values will be lost. See Return values.
// Return values:
//   Function         Total number of EFD + IPM iterations from the last call to GEM_run()
//   PrecLoops        Number of performed IPM-2 precision refinement loops
//   NumIterFIA       Total number of performed MBR() iterations to obtain a feasible initial approximation for the IPM algorithm.
//   NumIterIPM       Total number of performed IPM main descent algorithm iterations.
long int TNode::GEM_Iterations( long int& PrecLoops_, long int& NumIterFIA_, long int& NumIterIPM_ )
{
	PrecLoops_ = PrecLoops;
	NumIterFIA_ = NumIterFIA;
	NumIterIPM_ = NumIterIPM;
	return NumIterFIA+NumIterIPM;
}

// (5) Reads another DBR file (with input system composition, T,P etc.). The DBR file must be compatible with
// the currently loaded IPM and DCH files (see description  of GEM_init() function call).
// Parameters:
//    fname       Null-terminated (C) string containing a full path to the input DBR disk file.
//    binary_f    Flag defining whether the file specified in fname is in text fromat (false or 0, default) or in binary format (true or 1)
// Return values:     0  if successful; 1 if input file(s) has not found been or is corrupt; -1 if internal memory allocation error occurred.
long int  TNode::GEM_read_dbr( const char* fname, bool binary_f )
{
  try
  {
    if( binary_f )
	{
       gstring str_file = fname;
	   GemDataStream in_br(str_file, ios::in|ios::binary);
       databr_from_file(in_br);
	}
   else
   {   fstream in_br(fname, ios::in );
       ErrorIf( !in_br.good() , fname, "DataBR Fileopen error");
       databr_from_text_file(in_br);
   }

    dbr_file_name = fname;

  } catch(TError& err)
    {
      fstream f_log(TNode::ipmLogFile.c_str(), ios::out|ios::app );
      f_log << "GEMS3K input : file " << fname << endl;
      f_log << "Error Node:" << CNode->NodeHandle << ":time:" << CNode->Tm << ":dt:" << CNode->dt<< ": " <<
        err.title.c_str() << ":" <<  err.mess.c_str() << endl;
      return 1;
    }
    catch(...)
    {
      return -1;
    }
  return 0;
}

//-------------------------------------------------------------------
// (1) Initialization of GEM IPM2 data structures in coupled FMT-GEM programs
//  that use GEMS3K module. Also reads in the IPM, DCH and DBR text input files.
//  Parameters:
//  ipmfiles_lst_name - name of a text file that contains:
//    " -t/-b <DCH_DAT file name> <IPM_DAT file name> <dataBR file name>
//  dbfiles_lst_name - name of a text file that contains:
//    <dataBR  file name1>, ... , <dataBR file nameN> "
//    These files (one DCH_DAT, one IPM_DAT, and at least one dataBR file) must
//    exist in the same directory where the ipmfiles_lst_name file is located.
//    the DBR_DAT files in the above list are indexed as 1, 2, ... N (node handles)
//    and must contain valid initial chemical systems (of the same structure
//    as described in the DCH_DAT file) to set up the initial state of the FMT
//    node array. If -t flag or nothing is specified then all data files must
//    be in text (ASCII) format; if -b flag is specified then all data files
//    are  assumed to be binary (little-endian) files.
//  nodeTypes[nNodes] - optional parameter used only on the TNodeArray level,
//    array of node type (fortran) indexes of DBR_DAT files
//    in the ipmfiles_lst_name list. This array (handle for each FMT node),
//    specifies from which DBR_DAT file the initial chemical system should
//    be taken.
//  getNodT1 - optional flag, used only (if true) when reading multiple DBR files
//    after the coupled modeling task interruption in GEM-Selektor
//  This function returns:
//   0: OK; 1: GEM IPM read file error; -1: System error (e.g. memory allocation)
//
//-------------------------------------------------------------------
long int  TNode::GEM_init( const char* ipmfiles_lst_name )
{

   // cout << ipmfiles_lst_name << "  " << dbrfiles_lst_name << endl;
   gstring curPath = ""; //current reading file path
#ifdef IPMGEMPLUGIN
  fstream f_log(TNode::ipmLogFile.c_str(), ios::out|ios::app );
  try
    {
#else
      size_t npos = gstring::npos;
#endif
     bool binary_f = false;
     gstring lst_in = ipmfiles_lst_name;
     gstring Path = "";         // was " "   fixed 10.12.2009 by DK
// Get path
#ifdef IPMGEMPLUGIN
#ifdef _WIN32
      size_t pos = lst_in.rfind("\\");// HS keep this on windows
#else      
      size_t pos = lst_in.rfind("/"); // HS keep this on linux
#endif
#else
      size_t pos = lst_in.rfind("\\");
      if( pos == npos )
         pos = lst_in.rfind("/");
      else
         pos = max(pos, lst_in.rfind("/") );
#endif
	  if( pos < npos )
      Path = lst_in.substr(0, pos+1);

//  open file stream for the file names list file
      fstream f_lst( lst_in.c_str(), ios::in );
      ErrorIf( !f_lst.good() , lst_in.c_str(), "Fileopen error");

      gstring datachbr_fn;
      f_getline( f_lst, datachbr_fn, ' ');

//  Syntax: -t/-b  "<DCH_DAT file name>"  "<IPM_DAT file name>"
//       "<DBR_DAT file1 name>" [, ... , "<DBR_DAT fileN name>"]

//Testing flag "-t" or "-b" (by default "-t")   // use binary or text files
      pos = datachbr_fn.find( '-');
      if( pos != /*gstring::*/npos )
      {
         if( datachbr_fn[pos+1] == 'b' )
            binary_f = true;
         f_getline( f_lst, datachbr_fn, ' ');
      }
 //     f_getline( f_lst, datachbr_fn, ' ');
      // Reading name of DCH_DAT file
      gstring dat_ch = Path + datachbr_fn;

      // Reading name of IPM_DAT file for structure MULTI (GEM IPM work structure)
      f_getline( f_lst, datachbr_fn, ' ');
      gstring mult_in = Path + datachbr_fn;

// Reading DCH_DAT file in binary or text format
      curPath = dat_ch;
      if( binary_f )
      {  GemDataStream f_ch(dat_ch, ios::in|ios::binary);
         datach_from_file(f_ch);
       }
      else
      { fstream f_ch(dat_ch.c_str(), ios::in );
         ErrorIf( !f_ch.good() , dat_ch.c_str(), "DCH_DAT fileopen error");
         datach_from_text_file(f_ch);
      }

// Reading IPM_DAT file into structure MULTI (GEM IPM work structure)
curPath = mult_in;
if( binary_f )
 {
   GemDataStream f_m(mult_in, ios::in|ios::binary);
#ifdef IPMGEMPLUGIN
    profil->readMulti(f_m);
#else
    TProfil::pm->readMulti(f_m);
#endif
  }
  else
  {
#ifdef IPMGEMPLUGIN
        profil->readMulti(mult_in.c_str(),CSD );
#else
    TProfil::pm->readMulti(mult_in.c_str(),CSD );
#endif
  }

  // copy intervals for minimizatiom
   pmm->Pai[0] = CSD->Pval[0]/bar_to_Pa;
   pmm->Pai[1] = CSD->Pval[CSD->nPp-1]/bar_to_Pa;
   pmm->Pai[2] = getStep( pmm->Pai, CSD->nPp )/bar_to_Pa;//(pmp->Pai[1]-pmp->Pai[0])/(double)dCH->nPp;
   pmm->Pai[3] = CSD->Ptol/bar_to_Pa;

   pmm->Tai[0] = CSD->TKval[0]-C_to_K;
   pmm->Tai[1] = CSD->TKval[CSD->nTp-1]-C_to_K;
   pmm->Tai[2] = getStep( pmm->Tai, CSD->nTp );//(pmp->Tai[1]-pmp->Tai[0])/(double)dCH->nTp;
   pmm->Tai[3] = CSD->Ttol;

  pmm->Fdev1[0] = 0.;
  pmm->Fdev1[1] = 1e-6;   // 24/05/2010 must be copied from GEMS3 structure
  pmm->Fdev2[0] = 0.;
  pmm->Fdev2[1] = 1e-6;

  // Reading DBR_DAT file into work DATABR structure from ipmfiles_lst_name
       f_getline( f_lst, datachbr_fn, ' ');

        gstring dbr_file = Path + datachbr_fn;
        curPath = dbr_file;
        if( binary_f )
        {
               GemDataStream in_br(dbr_file, ios::in|ios::binary);
               databr_from_file(in_br);
        }
        else
        {   fstream in_br(dbr_file.c_str(), ios::in );
                   ErrorIf( !in_br.good() , datachbr_fn.c_str(),
                      "DBR_DAT fileopen error");
                 databr_from_text_file(in_br);
        }
        curPath = "";
        dbr_file_name = dbr_file;

// Creating and initializing the TActivity class instance for this TNode instance
#ifdef IPMGEMPLUGIN
//        InitReadActivities( mult_in.c_str(),CSD ); // from DCH file in future?
        multi->InitalizeGEM_IPM_Data();              // In future, initialize data in TActivity also
        this->InitCopyActivities( CSD, pmm, CNode );
#else
    ;
#endif


   return 0;

#ifdef IPMGEMPLUGIN
    }
    catch(TError& err)
    {
      if( !curPath.empty() )
          f_log << "GEMS3K input : file " << curPath.c_str() << endl;
      f_log << err.title.c_str() << "  : " << err.mess.c_str() << endl;
    }
    catch(...)
    {
        return -1;
    }
    return 1;
#endif
}

//-----------------------------------------------------------------
// work with lists

//void TNode::AtcivityCoeficient()
//{
//    multi->Access_GEM_IMP_init();
//}

#ifdef IPMGEMPLUGIN
void *TNode::get_ptrTSolMod(int xPH) const
{
    return multi->pTSolMod(xPH);
}
#endif

//Returns DCH index of IC given the IC Name string (null-terminated)
// or -1 if no such name was found in the DATACH IC name list
long int TNode::IC_name_to_xCH( const char *Name ) const
{
  long int ii, len = strlen( Name );
  len =  min(len,MaxICN);

  for(ii = 0; ii<CSD->nIC; ii++ )
       if(!memcmp(Name, CSD->ICNL[ii], len ))
        if( len == MaxICN || CSD->ICNL[ii][len] == ' ' || CSD->ICNL[ii][len] == '\0' )
         return ii;
  return -1;
}

// Returns DCH index of DC given the DC Name string
// or -1 if no such name was found in the DATACH DC name list
 long int TNode::DC_name_to_xCH( const char *Name ) const
 {
  long int ii, len = strlen( Name );
  len =  min(len,MaxDCN);

  for( ii = 0; ii<CSD->nDC; ii++ )
       if(!memcmp(Name, CSD->DCNL[ii], min(len,MaxDCN)))
        if( len == MaxDCN || CSD->DCNL[ii][len] == ' ' || CSD->DCNL[ii][len] == '\0' )
         return ii;
  return -1;
 }

// Returns DCH index of Phase given the Phase Name string
// or -1 if no such name was found in the DATACH Phase name list
long int TNode::Ph_name_to_xCH( const char *Name ) const
{
  long int ii, len = strlen( Name );
  len =  min(len,MaxPHN);

  for( ii = 0; ii<CSD->nPH; ii++ )
       if(!memcmp(Name, CSD->PHNL[ii], min(len,MaxPHN)))
        if( len == MaxPHN || CSD->PHNL[ii][len] == ' ' || CSD->PHNL[ii][len] == '\0' )
         return ii;
  return -1;
}

// Converts the IC DCH index into the IC DBR index
// or returns -1 if this IC is not used in the data bridge
long int TNode::IC_xCH_to_xDB( const long int xCH ) const
{
  for(long int ii = 0; ii<CSD->nICb; ii++ )
       if( CSD->xic[ii] == xCH )
         return ii;
  return -1;
}

// Converts the DC DCH index into the DC DBR index
// or returns -1 if this DC is not used in the data bridge
long int TNode::DC_xCH_to_xDB( const long int xCH ) const
{
  for(long int ii = 0; ii<CSD->nDCb; ii++ )
       if( CSD->xdc[ii] == xCH )
         return ii;
  return -1;
}

// Converts the Phase DCH index into the Phase DBR index
// or returns -1 if this Phase is not used in the data bridge
long int TNode::Ph_xCH_to_xDB( const long int xCH ) const
{
  for(long int ii = 0; ii<CSD->nPHb; ii++ )
       if( CSD->xph[ii] == xCH )
         return ii;
  return -1;
}

// Returns the DCH index of the first DC belonging to the phase with DCH index Phx
 long int  TNode::Phx_to_DCx( const long int Phx ) const
 {
   long int k, DCx = 0;
   for( k=0; k<CSD->nPHb; k++ )
   {
     if( k == Phx )
      break;
     DCx += CSD->nDCinPH[ k];
   }
   return DCx;
 }

 // Returns the DCH index of the Phase to which the Dependent Component with index xCH belongs
  long int  TNode::DCtoPh_DCH( const long int xdc ) const
  {
    long int k, DCx = 0;
    for( k=0; k<CSD->nPHb; k++ )
    {
    	DCx += CSD->nDCinPH[ k];
        if( xdc < DCx )
          break;
    }
    return k;
  }


 // Returns the DCH index of the first DC belonging to the phase with DCH index Phx,
 // plus returns through the nDCinPh (reference) parameter the number of DCs included into this phase
 long int  TNode::PhtoDC_DCH( const long int Phx, long int& nDCinPh ) const
 {
   long int k, DCx = 0;
   for( k=0; k<CSD->nPHb; k++ )
   {
     if( k == Phx )
      break;
     DCx += CSD->nDCinPH[ k];
   }
   nDCinPh = CSD->nDCinPH[k];
   return DCx;
 }

 // Returns the DBR index of the Phase to which the  Dependent Component with index xBR belongs
  long int  TNode::DCtoPh_DBR( const long int xBR ) const
  {
    long int DCxCH = DC_xDB_to_xCH( xBR );
    long int PhxCH = DCtoPh_DCH( DCxCH );
    return Ph_xCH_to_xDB(PhxCH);
  }

// Returns the DBR index of the first DC belonging to the phase with DBR index Phx,
//plus returns through the nDCinPh (reference) parameter the number of DCs included into DBR for this phase
 long int  TNode::PhtoDC_DBR( const long int Phx, long int& nDCinPh ) const
 {
   long int ii, DCx, DCxCH, PhxCH, nDCinPhCH;

   PhxCH = Ph_xDB_to_xCH( Phx );
   DCxCH = PhtoDC_DCH( PhxCH, nDCinPhCH );

   DCx = -1;
   nDCinPh = 0;
   for( ii = 0; ii<CSD->nDCb; ii++ )
   {
      if( CSD->xdc[ii] >= DCxCH )
      {
        if( CSD->xdc[ii] >= DCxCH+nDCinPhCH  )
          break;
        nDCinPh++;
        if( DCx == -1)
          DCx = ii;
      }
   }
   return DCx;
 }

 // Test TK as lying in the vicinity of a grid point for the interpolation of thermodynamic data
 // Return index of the node in lookup array or -1
 long int  TNode::check_grid_T( double TK ) const
 {
   long int jj;
   for( jj=0; jj<CSD->nTp; jj++)
     if( fabs( TK - CSD->TKval[jj] ) < CSD->Ttol )
        return jj;
   return -1;
 }

 // Test P as lying in the vicinity of a grid point for the interpolation of thermodynamic data
 // Return index of the node in lookup array or -1
 long int  TNode::check_grid_P( double P ) const
 {
   long int jj;
   for( jj=0; jj<CSD->nPp; jj++)
     if( fabs( P - CSD->Pval[jj] ) < CSD->Ptol )
       return jj;
   return -1;
 }

 // Tests TK and P as a grid point for the interpolation of thermodynamic data using DATACH
 // lookup arrays. Returns -1L if interpolation is needed, or 1D index of the lookup array element
 // if TK and P fit within the respective tolerances.
 // For producing lookup arrays (in GEMS), we recommend using step for temperature less or equal to 10 degrees
 // in order to assure good accuracy of interpolation especially for S0 and Cp0 of aqueous species.
  long int  TNode::check_grid_TP(  double TK, double P ) const
  {
    long int xT, xP, ndx=-1;

    if( CSD->mLook == 1 )
    {
      for(long int  jj=0; jj<CSD->nPp; jj++)
          if( (fabs( P - CSD->Pval[jj] ) < CSD->Ptol ) && ( fabs( TK - CSD->TKval[jj] ) < CSD->Ttol ) )
            return jj;
      char buff[256];
      sprintf( buff, " Temperature %g and pressure %g out of grid\n",  TK, P );
      Error( "check_grid_TP: " , buff );
      //return -1;
     }
    else
    {
     xT = check_grid_T( TK );
     xP = check_grid_P( P );
     if( xT >=0 && xP>= 0 )
      ndx =  xP * CSD->nTp + xT;
     return ndx;
    }
    return ndx;
  }

#ifdef IPMGEMPLUGIN
// used in GEMSFIT only
  //Sets new molar Gibbs energy G0(P,TK) value for Dependent Component
  //in the DATACH structure ( xCH is the DC DCH index) or 7777777., if TK (temperature, Kelvin)
  // or P (pressure, Pa) parameters go beyond the valid lookup array intervals or tolerances.
   double TNode::Set_DC_G0(const long int xCH, const double P, const double TK, const double new_G0 )
   {
    long int xTP, jj;

    if( check_TP( TK, P ) == false )
        return 7777777.;

    xTP = check_grid_TP( TK, P );
    jj =  xCH * gridTP();

    if( xTP >= 0 )
    {
       CSD->G0[ jj + xTP ]=new_G0;
       load_thermodynamic_data = false;
    }
    else
        cout << "ERROR P and TK pair not present in the DATACH";
      return 0;
   }
#endif

  //Retrieves (interpolated) molar Gibbs energy G0(P,TK) value for Dependent Component
  //from the DATACH structure ( xCH is the DC DCH index) or 7777777., if TK (temperature, Kelvin)
  // or P (pressure, Pa) parameters go beyond the valid lookup array intervals or tolerances.
  // Parameter norm defines in wnich units the value is returned: false - in J/mol; true (default) - in mol/mol
   double TNode::DC_G0(const long int xCH, const double P, const double TK,  bool norm ) const
   {
    long int xTP, jj;
    double G0;

    if( check_TP( TK, P ) == false )
    	return 7777777.;

    xTP = check_grid_TP( TK, P );
    jj =  xCH * gridTP();

    if( xTP >= 0 )
       G0 = CSD->G0[ jj + xTP ];
    else
       G0 = LagranInterp( CSD->Pval, CSD->TKval, CSD->G0+jj,
               P, TK, CSD->nTp, CSD->nPp, 6 );

    if( norm )
      return G0/(R_CONSTANT * (TK));
    else
      return G0;
   }

   // Retrieves (interpolated, if necessary) molar volume V0(P,TK) value for Dependent Component (in J/Pa)
   // from the DATACH structure ( xCH is the DC DCH index) or 0.0, if TK (temperature, Kelvin)
   // or P (pressure, Pa) parameters go beyond the valid lookup array intervals or tolerances.
   double TNode::DC_V0(const long int xCH, const double P, const double TK) const
   {
    long int xTP, jj;
    double V0;

    if( check_TP( TK, P ) == false )
    	return 0.;

    xTP = check_grid_TP( TK, P );
    jj =  xCH * gridTP();

    if( xTP >= 0 )
       V0 = CSD->V0[ jj + xTP ];
    else
       V0 = LagranInterp( CSD->Pval, CSD->TKval, CSD->V0+jj,
                P, TK, CSD->nTp, CSD->nPp, 5 );
    return V0;
   }


   // Retrieves (interpolated) molar enthalpy H0(P,TK) value for Dependent Component (in J/mol)
   // from the DATACH structure ( xCH is the DC DCH index) or 7777777., if TK (temperature, Kelvin)
   // or P (pressure, Pa) parameters go beyond the valid lookup array intervals or tolerances.
   double TNode::DC_H0(const long int xCH, const double P, const double TK) const
   {
    long int xTP, jj;
    double H0;

    if( check_TP( TK, P ) == false )
    	return 7777777.;

    xTP = check_grid_TP( TK, P );
    jj =  xCH * gridTP();

    if( xTP >= 0 )
       H0 = CSD->H0[ jj + xTP ];
    else
       H0 = LagranInterp( CSD->Pval, CSD->TKval, CSD->H0+jj,
                P, TK, CSD->nTp, CSD->nPp, 5 );
    return H0;
   }

   // Retrieves (interpolated) absolute molar enropy S0(P,TK) value for Dependent Component (in J/K/mol)
   // from the DATACH structure ( xCH is the DC DCH index) or 0.0, if TK (temperature, Kelvin)
   // or P (pressure, Pa) parameters go beyond the valid lookup array intervals or tolerances.
   double TNode::DC_S0(const long int xCH, const double P, const double TK) const
   {
    long int xTP, jj;
    double s0;

    if( check_TP( TK, P ) == false )
    	return 0.;

    xTP = check_grid_TP( TK, P );
    jj =  xCH * gridTP();

    if( xTP >= 0 )
       s0 = CSD->S0[ jj + xTP ];
    else
       s0 = LagranInterp( CSD->Pval, CSD->TKval, CSD->S0+jj,
                P, TK, CSD->nTp, CSD->nPp, 4 );
    return s0;
   }

   // Retrieves (interpolated) constant-pressure heat capacity Cp0(P,TK) value for Dependent Component (in J/K/mol)
   // from the DATACH structure ( xCH is the DC DCH index) or 0.0, if TK (temperature, Kelvin)
   // or P (pressure, Pa) parameters go beyond the valid lookup array intervals or tolerances.
   double TNode::DC_Cp0(const long int xCH, const double P, const double TK) const
   {
    long int xTP, jj;
    double cp0;

    if( check_TP( TK, P ) == false )
    	return 0.;

    xTP = check_grid_TP( TK, P );
    jj =  xCH * gridTP();

    if( xTP >= 0 )
       cp0 = CSD->Cp0[ jj + xTP ];
    else
       cp0 = LagranInterp( CSD->Pval, CSD->TKval, CSD->Cp0+jj,
                P, TK, CSD->nTp, CSD->nPp, 3 );
    return cp0;
   }

   // Retrieves (interpolated) Helmholtz energy  of Dependent Component (in J/mol)
   // from the DATACH structure ( xCH is the DC DCH index) or 7777777., if TK (temperature, Kelvin)
   // or P (pressure, Pa) parameters go beyond the valid lookup array intervals or tolerances.
   double TNode::DC_A0(const long int xCH, const double P, const double TK) const
   {
    long int xTP, jj;
    double a0;

    if( check_TP( TK, P ) == false )
    	return 7777777.;

    xTP = check_grid_TP( TK, P );
    jj =  xCH * gridTP();

    if( xTP >= 0 )
       a0 = CSD->A0[ jj + xTP ];
    else
       a0 = LagranInterp( CSD->Pval, CSD->TKval, CSD->A0+jj,
                P, TK, CSD->nTp, CSD->nPp, 5 );
    return a0;
   }

   // Retrieves (interpolated) Internal energy of  Dependent Component (in J/mol)
   // from the DATACH structure ( xCH is the DC DCH index) or 7777777., if TK (temperature, Kelvin)
   // or P (pressure, Pa) parameters go beyond the valid lookup array intervals or tolerances.
   double TNode::DC_U0(const long int xCH, const double P, const double TK) const
   {
       long int xTP, jj;
       double u0;

       if( check_TP( TK, P ) == false )
       	return 7777777.;

       xTP = check_grid_TP( TK, P );
       jj =  xCH * gridTP();

       if( xTP >= 0 )
          u0 = CSD->U0[ jj + xTP ];
       else
          u0 = LagranInterp( CSD->Pval, CSD->TKval, CSD->U0+jj,
                   P, TK, CSD->nTp, CSD->nPp, 5 );
       return u0;
  }

   // Retrieves (interpolated) dielectric constant and its derivatives of liquid water at (P,TK) from the DATACH structure or 0.0,
   // if TK (temperature, Kelvin) or P (pressure, Pa) parameters go beyond the valid lookup array intervals or tolerances.
   void TNode::EpsArrayH2Ow( const double P, const double TK, vector<double>& EpsAW )
   {
		long int xTP;
		EpsAW.resize(5);
		long int nTP = CSD->nTp;

		if( check_TP( TK, P ) == false )
			return;

		xTP = check_grid_TP( TK, P );

		if( xTP >= 0 )
		{
			EpsAW[0] = CSD->epsW[ 0*nTP + xTP ];
			EpsAW[1] = CSD->epsW[ 1*nTP + xTP ];
			EpsAW[2] = CSD->epsW[ 2*nTP + xTP ];
			EpsAW[3] = CSD->epsW[ 3*nTP + xTP ];
			EpsAW[4] = CSD->epsW[ 4*nTP + xTP ];
		}    
		else
		{
			EpsAW[0] = LagranInterp( CSD->Pval, CSD->TKval, CSD->epsW+0*nTP,
				    P, TK, CSD->nTp, CSD->nPp, 5 );
			EpsAW[1] = LagranInterp( CSD->Pval, CSD->TKval, CSD->epsW+1*nTP,
				    P, TK, CSD->nTp, CSD->nPp, 5 );
			EpsAW[2] = LagranInterp( CSD->Pval, CSD->TKval, CSD->epsW+2*nTP,
				    P, TK, CSD->nTp, CSD->nPp, 5 );
			EpsAW[3] = LagranInterp( CSD->Pval, CSD->TKval, CSD->epsW+3*nTP,
				    P, TK, CSD->nTp, CSD->nPp, 5 );
			EpsAW[4] = LagranInterp( CSD->Pval, CSD->TKval, CSD->epsW+4*nTP,
				    P, TK, CSD->nTp, CSD->nPp, 5 );
		}

   }


   // Retrieves (interpolated) density and its derivatives of liquid water at (P,TK) from the DATACH structure or 0.0,
   // if TK (temperature, Kelvin) or P (pressure, Pa) parameters go beyond the valid lookup array intervals or tolerances.
   void TNode::DensArrayH2Ow( const double P, const double TK, vector<double>& DensAW )
   {
		long int xTP;
		DensAW.resize(5);
		long int nTP = CSD->nTp;

		if( check_TP( TK, P ) == false )
				if( P > 1e-5 )
					return;

		
		xTP = check_grid_TP( TK, P );
		
		if( xTP < 0 )
			xTP = get_grid_index_Ppa_sat( TK );
		

		if( xTP >= 0 )
		{
			DensAW[0] = CSD->denW[ 0*nTP + xTP ];
			DensAW[1] = CSD->denW[ 1*nTP + xTP ];
			DensAW[2] = CSD->denW[ 2*nTP + xTP ];
			DensAW[3] = CSD->denW[ 3*nTP + xTP ];
			DensAW[4] = CSD->denW[ 4*nTP + xTP ];
		}    
		else
		{
			DensAW[0] = LagranInterp( CSD->Pval, CSD->TKval, CSD->denW+0*nTP,
				    P, TK, CSD->nTp, CSD->nPp, 5 );
			DensAW[1] = LagranInterp( CSD->Pval, CSD->TKval, CSD->denW+1*nTP,
				    P, TK, CSD->nTp, CSD->nPp, 5 );
			DensAW[2] = LagranInterp( CSD->Pval, CSD->TKval, CSD->denW+2*nTP,
				    P, TK, CSD->nTp, CSD->nPp, 5 );
			DensAW[3] = LagranInterp( CSD->Pval, CSD->TKval, CSD->denW+3*nTP,
				    P, TK, CSD->nTp, CSD->nPp, 5 );
			DensAW[4] = LagranInterp( CSD->Pval, CSD->TKval, CSD->denW+4*nTP,
				    P, TK, CSD->nTp, CSD->nPp, 5 );
		}
   }


   // Retrieves (interpolated) dielectric constant of liquid water at (P,TK) from the DATACH structure or 0.0,
   // if TK (temperature, Kelvin) or P (pressure, Pa) parameters go beyond the valid lookup array intervals or tolerances.
   double TNode::EpsH2Ow(const double P, const double TK)
   {
    long int xTP, jj;
    double epsW;

    if( check_TP( TK, P ) == false )
    	return 0.;

    xTP = check_grid_TP( TK, P );
    jj = 0; // 0 *gridTP();

    if( xTP >= 0 )
    	epsW = CSD->epsW[ jj + xTP ];
    else
    	epsW = LagranInterp( CSD->Pval, CSD->TKval, CSD->epsW+jj,
                P, TK, CSD->nTp, CSD->nPp, 5 );
    return epsW;
   }

   // Retrieves (interpolated) density of liquid water (in kg/m3) at (P,TK) from the DATACH structure or 0.0,
   // if TK (temperature, Kelvin) or P (pressure, Pa) parameters go beyond the valid lookup array intervals or tolerances.
   double TNode::DenH2Ow(const double P, const double TK)
   {
    long int xTP, jj;
    double denW;

    if( check_TP( TK, P ) == false )
    	return 0.;

    xTP = check_grid_TP( TK, P );
    jj = 0; // 0 * gridTP();

    if( xTP >= 0 )
    	denW = CSD->denW[ jj + xTP ];
    else
    	denW = LagranInterp( CSD->Pval, CSD->TKval, CSD->denW+jj,
                P, TK, CSD->nTp, CSD->nPp, 5 );
    return denW;
   }

   // Retrieves (interpolated) dielectric constant of H2O vapor at (P,TK) from the DATACH structure or 0.0,
   // if TK (temperature, Kelvin) or P (pressure, Pa) parameters go beyond the valid lookup array intervals or tolerances.
   double TNode::EpsH2Og(const double P, const double TK)
   {
     long int xTP, jj;
     double epsWg;

     if( check_TP( TK, P ) == false )
     	return 0.;

     xTP = check_grid_TP( TK, P );
     jj = 0; // 0 * gridTP();

     if( xTP >= 0 )
     	epsWg = CSD->epsWg[ jj + xTP ];
     else
     	epsWg = LagranInterp( CSD->Pval, CSD->TKval, CSD->epsWg+jj,
                 P, TK, CSD->nTp, CSD->nPp, 5 );
     return epsWg;
    }

   // Retrieves (interpolated) density of H2O vapor (in kg/m3) at (P,TK) from the DATACH structure or 0.0,
   // if TK (temperature, Kelvin) or P (pressure, Pa) parameters go beyond the valid lookup array intervals or tolerances.
   double TNode::DenH2Og(const double P, const double TK)
   {
    long int xTP, jj;
    double denWg;

    if( check_TP( TK, P ) == false )
    	return 0.;

    xTP = check_grid_TP( TK, P );
    jj = 0; // 0 * gridTP();

    if( xTP >= 0 )
    	denWg = CSD->denWg[ jj + xTP ];
    else
    	denWg = LagranInterp( CSD->Pval, CSD->TKval, CSD->denWg+jj,
                P, TK, CSD->nTp, CSD->nPp, 5 );
    return denWg;
   }

 //Retrieves the current phase volume in m3 ( xph is DBR phase index) in the reactive sub-system.
 // Works both for multicomponent and for single-component phases. Returns 0.0 if the phase mole amount is zero.
 double  TNode::Ph_Volume( const long int xBR ) const
 {
   double vol;
   if( xBR < CSD->nPSb )
    vol = CNode->vPS[xBR];
   else
   {
     long int xdc = Phx_to_DCx( Ph_xDB_to_xCH( xBR ));
     vol = DC_V0( xdc, CNode->P, CNode->TK );
     vol *= CNode->xDC[DC_xCH_to_xDB(xdc)];
   }
   
   // Perhaps not yet accounting for the volume of mixing!
   return vol;
 }
 
 //Retrieves the current phase enthalpy in J ( xph is DBR phase index) in the reactive sub-system.
 // Works both for multicomponent and for single-component phases. Returns 0.0 if the phase mole amount is zero.
 double  TNode::Ph_Enthalpy( const long int xph ) const
 {
   double ent, enth = 0.0;
   long int xdc, xdcb, xdce, nDCinPh, xch;
   
   // Getting the DBR index of the first DC belonging to the phase with DBR index xBR,
   // with nDCinPh being the number of DCs included into DBR for this phase
   xdcb = PhtoDC_DBR( xph, nDCinPh );
   xdce = xdcb + nDCinPh;
//std::cout << "xph: " << xph << " xdcb: " << xdcb <<  " xdce: " << xdce << std::endl;
   for(xdc = xdcb; xdc < xdce; xdc++ )
   {
        xch = DC_xDB_to_xCH( xdc ); // getting DCH index from DBR index of DC  
        // Retrieves (interpolated) molar enthalpy H0(P,TK) value for Dependent Component (in J/mol)
        ent = DC_H0( xch, CNode->P, CNode->TK );
        if( ent < 7777777.0 )
            enth += ent * CNode->xDC[xdc];
        // else out of P or T range of interpolation
//        std::cout << "        xdc: " << xdc << " xch: " << xch << " ent: " << ent << " enth: " << enth << std::endl;
   }
   // Not yet accounting for the enthalpy of mixing!
   return enth;
 }

 //Retrieves the current phase amount in moles ( xph is DBR phase index) in the reactive sub-system.
 double  TNode::Ph_Mole( const long int xBR )
 {
   double mol;
   mol = CNode->xPH[xBR];

   return mol;
 }

  // Retrieves the phase mass in kg ( xph is DBR phase index).
  // Works for multicomponent and for single-component phases. Returns 0.0 if phase amount is zero.
  double  TNode::Ph_Mass( const long int xBR ) const
  {
     double mass;
     if( xBR < CSD->nPSb )
        mass = CNode->mPS[xBR];
     else
     {
        long int xDC = Phx_to_DCx( Ph_xDB_to_xCH( xBR ));
        mass = CNode->xDC[ DC_xCH_to_xDB(xDC) ] * CSD->DCmm[xDC];
     }
    return mass;
  }

  // Retrieves the phase saturation index ( xBR is DBR phase index).
  // Works for multicomponent and for single-component phases.
  double TNode::Ph_SatInd(const long int xBR )
  {
    double SatX;
    SatX = CNode->omPH[xBR];
    return SatX;
/*    double SatInd = 0.0;
    long int jj, dcx1, Ndc;
    dcx1 = PhtoDC_DBR( xph, Ndc );
    if( xph < CSD->nPSb )
    {
        for( jj=dcx1; jj<Ndc+dcx1; jj++)
            SatInd +=  Get_aDC( jj )/Get_gDC(jj);
    }
    else
      SatInd = Get_aDC( dcx1 );
    if( SatInd > 0.0 )
        SatInd = log10(SatInd);
    SatInd = pmm->Falp[xph]; // Falps[xph] contains zeros; // Fixed by DK on 8.10.2018 (temporarily)
	return SatInd;           
*/
  }

  // Retrieval of the phase bulk composition ( xph is DBR phase index) into memory indicated by
  // ARout (array of at least [dCH->nICb elements]). Returns pointer to ARout which may also be
  // allocated inside of Ph_BC() in the case if parameter ARout = NULL is specified;
  // to avoid a memory leak, you will have to free this memory wherever appropriate.
  // This function works for multicomponent and for single-component phases
  double *TNode::Ph_BC( const long int xBR, double* ARout )
  {
    long int ii;
    if( !ARout )
      ARout = new double[ CSD->nICb ];   // Potential memory leak ! ! ! ! ! ! ! !

    if( xBR < CSD->nPSb )
       for( ii=0; ii<pCSD()->nICb; ii++ )
         ARout[ii] = CNode->bPS[ xBR * CSD->nICb + ii ];
    else
    {
      long int DCx = Phx_to_DCx( Ph_xDB_to_xCH(xBR) );
      for( ii=0; ii<pCSD()->nICb; ii++ )
      {
         ARout[ii] = CSD->A[ IC_xDB_to_xCH(ii) + DCx * CSD->nIC];
         ARout[ii] *= CNode->xDC[ DC_xCH_to_xDB(DCx) ];
      }
    }
    return ARout;
  }

  // Retrieval of (dual-thermodynamic) chemical potential of the DC (xdc is the DC DBR index).
  // Parameter norm defines the scale: if true (1) then in mol/mol, otherwise in J/mol
  double TNode::Get_muDC( const long int xdc, bool norm ) const
  {	long int xCH, ii;
	double muDC = 0;

	xCH = DC_xDB_to_xCH(xdc);
    for( ii=0; ii<pCSD()->nICb; ii++ )
           muDC += CSD->A[  xCH * CSD->nIC + IC_xDB_to_xCH(ii) ] * CNode->uIC[ ii ];

    if( norm )
      return muDC;
    else
      return muDC*(R_CONSTANT * (CNode->TK));
  }

  //Retrieval of (dual-thermodynamic) activity of the DC (xdc is the DC DBR index)
  //If parameter scale is true then activity is returned, if false then log10(activity)
  double TNode::Get_aDC( const long int xdc, bool scale ) const
   {
	 double Mj  = Get_muDC( xdc, true );
	 double Mj0 = DC_G0( DC_xDB_to_xCH(xdc), CNode->P, CNode->TK,  true );
         if( scale )
            return exp( Mj-Mj0 );
         else // decimal log
            return 0.4342944819 *( Mj-Mj0 );
	 // return 	pow(10.0,pmm->Y_la[xCH]);
  }

  // Retrieves concentration of Dependent Component (xdc is the DC DBR index) in its phase
  // in the respective concentration scale. For aqueous species, molality is returned;
  // for gas species, mole fraction not partial pressure; for surface complexes - molality;
  // for species in other phases - mole fraction. If DC has zero amount, the function returns 0.0.
  double TNode::Get_cDC( const long int xdc ) const
  {
    long int xph = DCtoPh_DBR( xdc);
    long int DCxCH = DC_xDB_to_xCH(xdc);
	double DCcon = 0.;

    switch( CSD->ccDC[DCxCH] )
	    {
	     case DC_SCP_CONDEN:

	     case DC_AQ_SOLVENT:
	     case DC_AQ_SOLVCOM:

         case DC_SOL_IDEAL:
	     case DC_SOL_MINOR:
         case DC_SOL_MAJOR:
         case DC_SOL_MINDEP:
         case DC_SOL_MAJDEP:
         case DC_SCM_SPECIES:

	     case DC_PEL_CARRIER:
	     case DC_SUR_MINAL:
	     case DC_SUR_CARRIER:
                          if( CNode->xPH[xph] )
                                  DCcon =  CNode->xDC[xdc]/CNode->xPH[xph];  //pmp->Wx[xCH];
                          break;
	      case DC_GAS_COMP:
	      case DC_GAS_H2O:
	      case DC_GAS_CO2:
	      case DC_GAS_H2:
          case DC_GAS_N2:   if( CNode->xPH[xph] )
                                  DCcon =  CNode->xDC[xdc]/CNode->xPH[xph]; // *CNode->P;
                            break;
	     case DC_AQ_PROTON:
	     case DC_AQ_SPECIES:
	     case DC_AQ_SURCOMP:

	      case DC_SUR_GROUP:
	      case DC_SSC_A0:
	      case DC_SSC_A1:
	      case DC_SSC_A2:
	      case DC_SSC_A3:
	      case DC_SSC_A4:
	      case DC_WSC_A0:
	      case DC_WSC_A1:
	      case DC_WSC_A2:
	      case DC_WSC_A3:
	      case DC_WSC_A4:
	      case DC_SUR_COMPLEX:
	      case DC_SUR_IPAIR:
	      case DC_IESC_A:
	      case DC_IEWC_B:
	          {
	            double MMC = 0., Factor;
	            long int PhxCH_aquel = Ph_xDB_to_xCH(0);
	            long int H2Obr, jj;

	            if(CSD->ccPH[PhxCH_aquel] != PH_AQUEL )
	            	break;                                  // no aquel phase in DATABR

	            if( CNode->xPA[0] > 1e-19 )
	            {
	                for(jj=0; jj<CSD->nDCinPH[PhxCH_aquel]; jj++)
	                    if( CSD->ccDC[jj] == DC_AQ_SOLVENT || CSD->ccDC[jj] == DC_AQ_SOLVCOM )
	                    {  H2Obr = DC_xCH_to_xDB(jj);
	                       if( H2Obr >= 0 )
	                      	  MMC += CSD->DCmm[jj]*CNode->xDC[H2Obr]/CNode->xPA[0];
	                    }
	            }
                    else MMC=0.01801528; // Assuming water-solvent
	            if( (CNode->xPA[0] > 1e-19) && (MMC > 1e-19) )
                        Factor = 1./MMC/CNode->xPA[0]; // molality
	            else Factor = 0.0;

	    	    DCcon =  CNode->xDC[xdc]*Factor;  //pmp->Y_m[xCH];
	          }
	          break;
	      default:
	          break; // error in DC class code
	      }
	   return DCcon;
  }

  // Added 6.12.2011 DK
  // Retrieves total dissolved aqueous molality of Independent Component with DBR index xIC
  // or returns 0.0 if there is no water in the node or no aqueous phase in DATACH
  double TNode::Get_mIC( const long xic ) const
  {
     long int xaq = DC_name_to_xDB( "H2O@" );  // index of H2O aq in DATABR
     double nAQ, nIC, scICinH2O, m_tot;
     if( (CNode->xPA && CNode->xPA[0] <= 0.) || xaq < 0L )  // check phase code in DATACH
         return 0.; // no water or zero amount of water
     nAQ = CNode->xPA[0];
     scICinH2O = DCaJI( xaq, xic ); // get stoich coeff of this IC in H2O
     nIC = CNode->bPS[ xic ]; // get amount of this IC in aq phase
     nIC -= scICinH2O * nAQ;
     m_tot = nIC * 55.5084350618 / nAQ;
     return m_tot;
  }

  // Added 31.01.2013 DM
  // Retrives pH of the aqueous solution
  double TNode::Get_pH( )
  {
      double p_pH;
      p_pH = CNode->pH;
      return p_pH;
  }

  // Added 28.01.2014 DM
  // Retrives pH of the aqueous solution
  double TNode::Get_pe( )
  {
      double p_pe;
      p_pe = CNode->pe;
      return p_pe;
  }

  // Added 12.06.2013 DM
  // Retrives Eh of the aqueous solution
  double TNode::Get_Eh( )
  {
      double p_Eh;
      p_Eh = CNode->Eh;
      return p_Eh;
  }

  // Added 17.02.2014 DM
  // Retrives effective molal ionic strength of aqueous solution
  double TNode::Get_IC( )
  {
      double p_IC;
      p_IC = CNode->IC;
      return p_IC;
  }

  // Access to equilibrium properties of phases and components using DATACH indexation

  // Retrieves the current (dual-thermodynamic) activity of DC (xCH is DC DCH index)
  // directly from GEM IPM work structure. Also activity of a DC not included into DATABR list
  // can be retrieved. If DC has zero amount, its dual-thermodynamic activity is returned anyway.
  // For single condensed phase component, this value has a meaning of the saturation index,
  // also in the presence of metastability constraint(s).
  double TNode::DC_a(const long int xCH)
  {
	 //double Mj  = DC_mu( xCH, true );
	 //double Mj0 = DC_G0( xCH, CNode->P, CNode->TK,  true );
	 //return (Mj-Mj0)/2.302585093;
	 return 	pow(10.0,pmm->Y_la[xCH]);
  }

// - - - - - - - - - - - - - - - - - - - - - - - - - - - - - - - - - - - - - - - - - -
// Functions needed by GEMSFIT. Setting parameters for activity coefficient models.
    //     aIPx     = pmp->IPx+ipb;   // Pointer to list of indexes of non-zero interaction parameters for non-ideal solutions
    //     aIPc     = pmp->PMc+jpb;   // Interaction parameter coefficients f(TP) -> NPar x NPcoef
    //     aDCc     = pmp->DMc+jdb;   // End-member parameter coefficients f(TPX) -> NComp x NP_DC
    //     NComp    = pmp->L1[k];         // Number of components in the phase
    //     NPar     = pmp->LsMod[k*3];    // Number of interaction parameters
    //     NPcoef   = pmp->LsMod[k*3+2];  // and number of coefs per parameter in PMc table
    //     MaxOrd   = pmp->LsMod[k*3+1];  // max. parameter order (cols in IPx)
    //     NP_DC    = pmp->LsMdc[k*3];    // Number of non-ideality coeffs per one DC in multicomponent phase
    //     NsSit    = pmp->LsMdc[k*3+1];  // Number of sublattices considered in a multisite mixing model (0 if no sublattices considered)
    //     NsMoi    = pmp->LsMdc[k*3+2];  // Total number of moieties considered in sublattice phase model (0 if no sublattices considered)

  // Functions for accessing parameters of mixing and properties of phase components used in TSolMod class
  // Retrieves indices of origin in TSolMod composite arrays for a phase of interest index_phase.
  // Parameters IN: index_phase is the DCH index of phase of interest.
  // Parameters OUT: ipaIPx, ipaIPc, ipaDCc are origin indices of this phase in aIPx, aIPc and aDCc arrays, respectively.
  void TNode::Get_IPc_IPx_DCc_indices( long int &ipaIPx, long int &ipaIPc, long int &ipaDCc, const long int &index_phase )
  {
    long int ip_IPx=0; long int ip_IPc=0; long int ip_DCc=0;

    for( int k=0; k < index_phase; k++ )
    {
        ip_IPx  += pmm->LsMod[k*3] * pmm->LsMod[k*3+1];
        ip_IPc  += pmm->LsMod[k*3] * pmm->LsMod[k*3+2];
        ip_DCc  += pmm->LsMdc[k] * pmm->L1[k];
    }
    ipaIPx = ip_IPx;
    ipaIPc = ip_IPc;
    ipaDCc = ip_DCc;
  }

  // Functions for accessing parameters of mixing and properties of phase components used in TSolMod class
  // Retrieves dimensions of TSolMod arrays for a phase of interest index_phase.
  // Parameters IN: index_phase is the DCH index of phase of interest.
  // Parameters OUT: NPar, NPcoef, MaxOrd, NComp, NP_DC, are number of interaction parameters, number of coefficients per parameter,
  // maximum parameter order (i.e. row length in aIPx), number of components in the phase, and number of coefficients per component, respectively.
  void TNode::Get_NPar_NPcoef_MaxOrd_NComp_NP_DC ( long int &NPar, long int &NPcoef, long int &MaxOrd,
                                                   long int &NComp, long int &NP_DC, const long int &index_phase )
  {
    NPar   = pmm->LsMod[(index_phase)*3];
    NPcoef = pmm->LsMod[(index_phase)*3+2];
    MaxOrd = pmm->LsMod[(index_phase)*3+1];
    NComp  = pmm->L1[(index_phase)];
    NP_DC  = pmm->LsMdc[(index_phase)*3];
  }

  // Functions for accessing parameters of mixing and properties of phase components used in TSolMod class
  // Sets values of the aIPc array (of interaction parameter coefficients) for the solution phase of interest index_phase.
  // Parameters IN: vaIPc - vector with the contents of the aIPc sub-array to be set; ipaIPc is the origin index (of the first element)
  //    of the aIPc array; index_phase is the DCH index of phase of interest.
  void TNode::Set_aIPc ( const vector<double> aIPc, const long int &ipaIPc, const long int &index_phase )
  {
    long int rc, NPar, NPcoef;
    NPar = pmm->LsMod[ index_phase * 3 ];
    NPcoef =  pmm->LsMod[ index_phase * 3 + 2 ];
    if( aIPc.size() != (uint)(NPar*NPcoef) )
    {
		cout<<endl;
        cout<<" TNode::Set_aIPc() error: vector aIPc does not match the dimensions specified in the GEMS3K IPM file (NPar*NPcoef) !!!! "<<endl;
		cout<<" aIPc.size() = "<<aIPc.size()<<", NPar*NPcoef = "<<NPar*NPcoef<<endl;
		cout<<" bailing out now ... "<<endl;
		cout<<endl;
		exit(1);
    }
    for ( rc=0;rc<(NPar*NPcoef);rc++ )
    {
        (pmm->PMc[ ipaIPc + rc ]) = aIPc[ rc ];		// pointer to list of indices of interaction param coeffs, NPar * MaxOrd
    }
  }

  // Functions for accessing parameters of mixing and properties of phase components used in TSolMod class
  // Gets values of the aIPc array (of interaction parameter coefficients) for the solution phase of interest index_phase.
  // Parameters IN: ipaIPc is the origin index (of the first element) of the aIPc array; index_phase is the DCH index of phase of interest.
  // Parameters OUT: returns vaIPc - vector with the contents of the aIPc sub-array.
  void TNode::Get_aIPc ( vector<double> &aIPc, const long int &ipaIPc, const long int &index_phase )
  {
    long int i, NPar, NPcoef;
    NPar   = pmm->LsMod[ index_phase * 3 ];
    NPcoef = pmm->LsMod[ index_phase * 3 + 2 ];
    aIPc.clear();
    aIPc.resize( (NPar*NPcoef) );
    i = 0;
    while (i<(NPar*NPcoef))
    {
      aIPc[ i ]   = pmm->PMc[ ipaIPc + i ];		// pointer to list of indices of interaction param coeffs, NPar * MaxOrd
      i++;
    }
  }

  // Functions for accessing parameters of mixing and properties of phase components used in TSolMod class
  // Gets values of the aIPx list array (of indexes of interacting moieties or components) for the solution phase of interest index_phase.
  // Parameters IN: ipaIPx is the origin index (of the first element) of the aIPx array; index_phase is the DCH index of phase of interest.
  // Parameters OUT: returns vaIPx - vector with the contents of the aIPx sub-array.
  void TNode::Get_aIPx ( vector<long int> &aIPx, const long int &ipaIPx, const long int &index_phase )
  {
    long int i, NPar, MaxOrd;
    NPar   = pmm->LsMod[ index_phase * 3 ];
    MaxOrd = pmm->LsMod[ index_phase * 3 + 1 ];
    aIPx.clear();
    aIPx.resize( (NPar*MaxOrd) );
    i = 0;
    while (i<(NPar*MaxOrd))
    {
      aIPx[ i ]   = pmm->IPx[ ipaIPx + i];		// pointer to list of indices of interaction param coeffs, NPar * MaxOrd
      i++;
    }
  }

  // Functions for accessing parameters of mixing and properties of phase components used in TSolMod class
  // Sets values of the aDCc array (of components property coefficients) for the solution phase of interest index_phase.
  // Parameters IN: vaDCc - vector with the contents of the aDCc sub-array to be set. ipaDCc is the origin index (of the first element)
  //    of the aDCc array; index_phase is the DCH index of phase of interest.
  void TNode::Set_aDCc( const vector<double> aDCc, const long int &ipaDCc, const long int &index_phase )
  {
    long int rc, NComp, NP_DC;
    NComp = pmm->L1[ index_phase ];
    NP_DC = pmm->LsMdc[ index_phase ];
    if( aDCc.size() != (uint)(NComp*NP_DC) )
    {
		cout<<endl;
        cout<<"TNode::Set_aDCc() error: vector aDCc does not match the dimensions specified in the GEMS3K IPM file (NComp*NP_DC) !!!! "<<endl;
		cout<<" aDCc.size() = "<<aDCc.size()<<", NComp*NP_DC = "<<NComp*NP_DC<<endl;
		cout<<" bailing out now ... "<<endl;
		cout<<endl;
		exit(1);
    }
    for ( rc=0;rc<(NComp*NP_DC);rc++ )
    {
        (pmm->DMc[ ipaDCc + rc ]) = aDCc[ rc ];		// end-member param coeffs, NComp * NP_DC
    }
  }

  // Functions for accessing parameters of mixing and properties of phase components used in TSolMod class
  // Gets values of the aDCc array (of components property coefficients) for the solution phase of interest index_phase.
  // Parameters IN: ipaDCc is the origin index (of the first element) of the aDCc array; index_phase is the DCH index of phase of interest.
  // Parameters OUT: returns vaDCc - vector with the contents of the aDCc sub-array.
  void TNode::Get_aDCc( vector<double> &aDCc, const long int &index_phase_aDCc, const long int &index_phase )
  {
    long int i, NComp, NP_DC;
    NComp = pmm->L1[ index_phase ];
    NP_DC = pmm->LsMdc[ index_phase ];
    aDCc.clear();
    aDCc.resize( (NComp*NP_DC) );
    i = 0;
    while (i<(NComp*NP_DC))
    {
      aDCc[ i ]   = pmm->DMc[ index_phase_aDCc + i ];  // pointer to list of indices of interaction param coeffs, NPar * MaxOrd
      i++;
    }
  }

  // direct access to set temperature in the current (work) node
  void TNode::Set_Tk( const double &T_k )
  {
      CNode->TK = T_k;
  }

  // direct access to set pressure (given in bar) in the current (work) node
  void TNode::Set_Pb( const double &P_b )
  {
      CNode->P = P_b * 1e5;  // in the node, pressure is given in Pa (see databr.h)!
  }



  // Retrieves the current concentration of Dependent Component (xCH is DC DCH index) in its
  // phase directly from the GEM IPM work structure. Also activity of a DC not included into
  // DATABR list can be retrieved. For aqueous species, molality is returned; for gas species,
  // partial pressure; for surface complexes - density in mol/m2; for species in other phases -
  // mole fraction. If DC has zero amount, the function returns 0.0.
  double TNode::DC_c(const long int xCH)
  {
    double DCcon = 0.;
	switch( pmm->DCC[xCH] )
    {
     case DC_SCP_CONDEN: DCcon =  pmm->Wx[xCH];
                          break;
     case DC_AQ_PROTON:
     case DC_AQ_SPECIES:
     case DC_AQ_SURCOMP: DCcon =  pmm->Y_m[xCH];
                          break;
     case DC_AQ_SOLVENT:
     case DC_AQ_SOLVCOM: DCcon =  pmm->Wx[xCH];
                          break;
      case DC_GAS_COMP:
      case DC_GAS_H2O:
      case DC_GAS_CO2:
      case DC_GAS_H2:
      case DC_GAS_N2:    DCcon =  pmm->Wx[xCH]*(pmm->P*bar_to_Pa);
                          break;
      case DC_SOL_IDEAL:
case DC_SCM_SPECIES:
      case DC_SOL_MINOR:
      case DC_SOL_MAJOR: DCcon =  pmm->Wx[xCH];
                          break;
      case DC_SUR_GROUP:
      case DC_SSC_A0:
      case DC_SSC_A1:
      case DC_SSC_A2:
      case DC_SSC_A3:
      case DC_SSC_A4:
      case DC_WSC_A0:
      case DC_WSC_A1:
      case DC_WSC_A2:
      case DC_WSC_A3:
      case DC_WSC_A4:
      case DC_SUR_COMPLEX:
      case DC_SUR_IPAIR:
      case DC_IESC_A:
      case DC_IEWC_B:     DCcon =  pmm->Y_m[xCH];
                          break;
      case DC_PEL_CARRIER:
      case DC_SUR_MINAL:
      case DC_SUR_CARRIER: DCcon =  pmm->Wx[xCH];
                           break;
      default:
          break; // error in DC class code
      }
   return DCcon;
  }

  // Retrieves the current (dual-thermodynamic) chemical potential of DC (xCH is DC DCH index)
  // directly from GEM IPM work structure, also for any DC not included into DATABR or having zero amount.
  // Parameter norm defines in wnich units the chemical potential value is returned:
  // false - in J/mol; true (default) - in mol/mol
  double TNode::DC_mu(const long int xCH, bool norm)
  {
	double muDC = pmm->Fx[xCH];
 //  for(long ii=0; ii<CSD->nIC; ii++ )
 //    muDC += pmm->A[  xCH * CSD->nIC + ii ] * (pmm->U[ii]);
    if( norm )
        return muDC/pmm->RT; // (R_CONSTANT * (CNode->TK));
    else
        return muDC;
  }

  // Retrieves the standard chemical potential of DC (xCH is DC DCH index) directly
  // from GEM IPM work structure at current pressure and temperature,
  // also for any DC not included into DATABR or having zero amount.
  // Parameter norm defines in which units the chemical potential value is returned:
  // false - in J/mol; true (default) - in mol/mol
  double TNode::DC_mu0(const long int xCH, bool norm)
  {
	return  DC_G0( xCH, CNode->P, CNode->TK, norm );
	/*double  G0 = pmm->G0[xCH];
    if( norm )
      return G0;
    else
      return G0*pmm->RT;
    */
  }

//---------------------------------------------------------//

void TNode::allocMemory()
{
// memory allocation for data bridge structures
    CSD = new DATACH;
    CNode = new DATABR;

    // mem_set( CSD, 0, sizeof(DATACH) );
    datach_reset();
    // mem_set( CNode, 0, sizeof(DATABR) );
    databr_reset( CNode, 2 );

#ifdef IPMGEMPLUGIN
// internal class instances
    multi = new TMulti( this );
    multi->set_def();
    pmm = multi->GetPM();
    profil = new TProfil( multi );
    multi->setPa(profil);
    //TProfil::pm = profil;
    atp = new TActivity( CSD, CNode, this );
//    atp->set_def();
    kip = new TKinetics( CSD, CNode, this );
    kip->set_def();
#else
    profil = TProfil::pm;
#endif
}

void TNode::freeMemory()
{
   datach_free();
   // CSD = 0;
   delete CSD;
   CNode = databr_free( CNode );

#ifdef IPMGEMPLUGIN
  delete multi;
  delete profil;
#endif
}

#ifndef IPMGEMPLUGIN

// Makes start DATACH and DATABR data from GEMS internal data (MULTI and other)
void TNode::MakeNodeStructures(
        long int anICb,       // number of stoichiometry units (<= nIC) used in the data bridge
        long int anDCb,      	// number of DC (chemical species, <= nDC) used in the data bridge
        long int anPHb,     	// number of phases (<= nPH) used in the data bridge
        long int* axIC,   // ICNL indices in DATABR IC vectors [nICb]
        long int* axDC,   // DCNL indices in DATABR DC list [nDCb]
        long int* axPH,   // PHNL indices in DATABR phase vectors [nPHb]
    bool no_interpolat,
    double* Tai, double* Pai,
    long int nTp_, long int nPp_, double Ttol_, double Ptol_  )
{
  long int ii;
  TCIntArray aSelIC;
  TCIntArray aSelDC;
  TCIntArray aSelPH;

// make lists
  for( ii=0; ii<anICb; ii++)
     aSelIC.Add( axIC[ii] );
  for( ii=0; ii<anDCb; ii++)
     aSelDC.Add( axDC[ii] );
  for( ii=0; ii<anPHb; ii++)
     aSelPH.Add( axPH[ii] );

// set default data and realloc arrays
   makeStartDataChBR( 0, no_interpolat, aSelIC, aSelDC, aSelPH,
                      nTp_, nPp_, Ttol_, Ptol_, Tai, Pai );
}

// Make start DATACH and DATABR data from GEMS internal data (MULTI and other)
// Lookup arrays from arrays
void TNode::MakeNodeStructures( QWidget* par, bool select_all,bool no_interpolat,
    double *Tai, double *Pai,
    long int nTp_, long int nPp_, double Ttol_, double Ptol_  )
{
  TCIntArray aSelIC;
  TCIntArray aSelDC;
  TCIntArray aSelPH;

// select lists
  getDataBridgeNames( par, select_all, aSelIC, aSelDC, aSelPH  );

// set default data and realloc arrays
   makeStartDataChBR( par, no_interpolat, aSelIC, aSelDC, aSelPH,
                      nTp_, nPp_, Ttol_, Ptol_, Tai, Pai );
}

// Make start DATACH and DATABR data from GEMS internal data (MULTI and other)
// Lookup arays from iterators
void TNode::MakeNodeStructures( QWidget* par, bool select_all,
    double Tai[4], double Pai[4]  )
{
  TCIntArray aSelIC;
  TCIntArray aSelDC;
  TCIntArray aSelPH;

// select lists
  getDataBridgeNames( par, select_all, aSelIC, aSelDC, aSelPH  );

// set default data and realloc arrays
   makeStartDataChBR( par, aSelIC, aSelDC, aSelPH, Tai, Pai );
}


// Build lists names of components for selection into DataBridge
void TNode::getDataBridgeNames( QWidget* par, bool select_all,
    TCIntArray& aSelIC, TCIntArray& aSelDC, TCIntArray& aSelPH  )
{

  TCStringArray aList;

// select lists
    aList.Clear();
    for(long int ii=0; ii< pmm->N; ii++ )
    {  if( select_all )
         aSelIC.Add( ii );
       else
         aList.Add( gstring( pmm->SB[ii], 0, MAXICNAME+MAXSYMB));
    }
    if( !select_all  )
      aSelIC = vfMultiChoice(par, aList,
          "Please, mark independent components for selection into DataBridge");

    aList.Clear();
    for(long int ii=0; ii< pmm->L; ii++ )
   {  if( select_all )
         aSelDC.Add( ii );
       else
       aList.Add( gstring( pmm->SM[ii], 0, MAXDCNAME));
    }
    if( !select_all  )
       aSelDC = vfMultiChoice(par, aList,
         "Please, mark dependent components for selection into DataBridge");

    aList.Clear();
    for(long int ii=0; ii< pmm->FI; ii++ )
    {  if( select_all )
         aSelPH.Add( ii );
       else
       aList.Add( gstring( pmm->SF[ii], 0, MAXPHNAME+MAXSYMB));
    }
    if( !select_all  )
       aSelPH = vfMultiChoice(par, aList,
         "Please, mark phases for selection into DataBridge");

}

// Building internal dataCH and DataBR structures from Multi
void TNode::setupDataChBR( TCIntArray& selIC, TCIntArray& selDC, TCIntArray& selPH,
                           long int nTp_, long int nPp_, bool no_interpolation )
{
// set sizes for DataCh
  uint ii;
  long int i1;
// reallocates memory for     DATACH  *CSD;  and  DATABR  *CNode;
  if( !CSD )
     CSD = new DATACH;
  if( !CNode )
     CNode = new DATABR;

  CSD->nIC = pmm->N;
  CSD->nDC = pmm->L;
  CSD->nDCs = pmm->Ls;
  CSD->nPH = pmm->FI;
  CSD->nPS = pmm->FIs;
  CSD->nTp = nTp_;
  CSD->nPp = nPp_;
  if( pmm->Aalp )
    CSD->nAalp = 1;
  else
    CSD->nAalp = 0;
  CSD->iGrd = 0;

// These dimensionalities define sizes of dynamic data in DATABR structure!!!

  CSD->nICb = (long int)selIC.GetCount();
  CSD->nDCb = (long int)selDC.GetCount();
  CSD->nPHb = (long int)selPH.GetCount();
  CSD->nPSb = 0;
  for( ii=0; ii< selPH.GetCount(); ii++, CSD->nPSb++ )
   if( selPH[ii] >= pmm->FIs )
       break;
  if( no_interpolation )
      CSD->mLook = 1;
  else
     CSD->mLook = 0;

  CSD->dRes1 = 0.;
  CSD->dRes2 = 0.;

// realloc structures DataCh&DataBr

  datach_realloc();
  databr_realloc();

// set dynamic data to DataCH

  for( ii=0; ii< selIC.GetCount(); ii++ )
    CSD->xic[ii] = (long int)selIC[ii];
  for( ii=0; ii< selDC.GetCount(); ii++ )
    CSD->xdc[ii] = (long int)selDC[ii];
  for( ii=0; ii< selPH.GetCount(); ii++ )
    CSD->xph[ii] = (long int)selPH[ii];

  for( i1=0; i1< CSD->nIC*CSD->nDC; i1++ )
    CSD->A[i1] = pmm->A[i1];

  for( i1=0; i1< CSD->nPH; i1++ )
  {
    CSD->nDCinPH[i1] = pmm->L1[i1];
    CSD->ccPH[i1] = pmm->PHC[i1];
    fillValue( CSD->PHNL[i1], ' ', MaxPHN );
    copyValues( CSD->PHNL[i1], pmm->SF[i1]+MAXSYMB, min(MaxPHN,(long int)MAXPHNAME) );
  }
  for( i1=0; i1< CSD->nIC; i1++ )
  {
    CSD->ICmm[i1] = pmm->Awt[i1]/kg_to_g;
    CSD->ccIC[i1] = pmm->ICC[i1];
    copyValues( CSD->ICNL[i1], pmm->SB[i1] , min(MaxICN,(long int)MAXICNAME) );
  }
  for( i1=0; i1< CSD->nDC; i1++ )
  {
    CSD->DCmm[i1] = pmm->MM[i1]/kg_to_g;
    CSD->ccDC[i1] = pmm->DCC[i1];
    copyValues( CSD->DCNL[i1], pmm->SM[i1] , min(MaxDCN,(long int)MAXDCNAME) );
  }

  // set default data to DataBr
  // mem_set( &CNode->TK, 0, 32*sizeof(double));
  // CNode->NodeHandle = 0;
  // CNode->NodeTypeHY = normal;
  // CNode->NodeTypeMT = normal;
  // CNode->NodeStatusFMT = Initial_RUN;
  //   CNode->NodeStatusCH = NEED_GEM_AIA;
  // CNode->IterDone = 0;
  databr_reset( CNode, 1 );

  if( pmm->pNP == 0 )
   CNode->NodeStatusCH = NEED_GEM_AIA;
  else
    CNode->NodeStatusCH = NEED_GEM_SIA;

  CNode->TK = pmm->TCc+C_to_K; //25
  CNode->P = pmm->Pc*bar_to_Pa; //1
  CNode->Ms = pmm->MBX; // in kg

// arrays
   for( i1=0; i1<CSD->nICb; i1++ )
    CNode->bIC[i1] = pmm->B[ CSD->xic[i1] ];

   for( i1=0; i1<CSD->nDCb; i1++ )
   {
     CNode->dul[i1] = pmm->DUL[ CSD->xdc[i1] ];
     CNode->dll[i1] = pmm->DLL[ CSD->xdc[i1] ];
    }

   if( CSD->nAalp >0 )
      for( i1=0; i1< CSD->nPHb; i1++ )
        CNode->aPH[i1] = pmm->Aalp[CSD->xph[i1]]*kg_to_g;

// puts calculated & dynamic data to DataBR
   packDataBr();

   if(  CSD->iGrd  )
     for( i1=0; i1< CSD->nDCs*gridTP(); i1++ )
       CSD->DD[i1] = 0.;
}

/// Prepares and writes DCH and DBR files for reading into the coupled code
void TNode::makeStartDataChBR( QWidget* par, bool no_interpolat,
  TCIntArray& selIC, TCIntArray& selDC, TCIntArray& selPH,
  long int  nTp_, long int  nPp_, double Ttol_, double Ptol_,
  double *Tai, double *Pai )
{
  long int  i1;

  setupDataChBR( selIC, selDC, selPH, nTp_, nPp_, no_interpolat );

  CSD->Ttol = Ttol_;
  CSD->Ptol = Ptol_*bar_to_Pa;
  fillValue(CSD->Psat, 1e-5, CSD->nTp );

// Build Look up array
   for( i1=0; i1<CSD->nTp; i1++ )
    CSD->TKval[i1] = Tai[i1]+C_to_K;
   for( i1=0; i1<CSD->nPp; i1++ )
    CSD->Pval[i1] = Pai[i1]*bar_to_Pa;

   TProfil::pm->LoadFromMtparm( par, CSD, no_interpolat );

   //for( i1=0; i1<CSD->nPp; i1++ )
   // CSD->Pval[i1] = Pai[i1]*bar_to_Pa;

}

/// Prepares and writes DCH and DBR files for reading into the coupled code
void TNode::makeStartDataChBR( QWidget* par,
  TCIntArray& selIC, TCIntArray& selDC, TCIntArray& selPH,
  double Tai[4], double Pai[4] )
{
    long int nT, nP, i1;
    double cT, cP;

  nT = getNpoints( Tai );
  nP = getNpoints( Pai );

  setupDataChBR( selIC, selDC, selPH, nT, nP, false ); // only grid

  CSD->Ttol = Tai[3];
  CSD->Ptol = Pai[3]*bar_to_Pa;
  fillValue(CSD->Psat, 1e-5, CSD->nTp );
// Build Look up array
  cT = Tai[START_];
   for( i1=0; i1<CSD->nTp; i1++ )
   {
    CSD->TKval[i1] = cT+C_to_K;
    cT+= Tai[2];
   }
   cP = Pai[START_];
   for( i1=0; i1<CSD->nPp; i1++ )
   {
     CSD->Pval[i1] = cP*bar_to_Pa;
     cP+= Pai[2];
   }

   TProfil::pm->LoadFromMtparm( par, CSD, false ); // only grid

   //cP = Pai[START_];
   //for( i1=0; i1<CSD->nPp; i1++ )
   // {
   //  CSD->Pval[i1] = cP*bar_to_Pa;
   //  cP+= Pai[2];
   //}

}

// Test temperature and pressure values for the interpolation grid
bool TNode::TestTPGrid(  double Tai[4], double Pai[4] )
{
   bool notChanged = true;

   if( Tai[0]+C_to_K < CSD->TKval[0] ||
       Tai[1]+C_to_K > CSD->TKval[CSD->nTp-1] ||
       Pai[0]*bar_to_Pa < CSD->Pval[0] ||
       Pai[1]*bar_to_Pa > CSD->Pval[CSD->nPp-1] )
     notChanged = false;    // interval not into a grid

   return notChanged;

}


//Constructor of the class instance in memory
TNode::TNode( MULTI *apm  )
{
    pmm = apm;
    CSD = 0;
    CNode = 0;
    allocMemory();
    //na = this;
    dbr_file_name = "dbr_file_name";

    ipmLogFile = pVisor->userGEMDir();
    ipmLogFile += "ipmlog.txt";
    //ipmlog_file_name = pVisor->userGEMDir();
    //ipmlog_file_name += "ipmlog.txt";
}

#else
// Constructor of the class instance in memory for standalone GEMS3K or coupled program
TNode::TNode()
{
  CSD = NULL;
  CNode = NULL;
  allocMemory();
  //na = this;
  dbr_file_name = "dbr_file_name";
<<<<<<< HEAD
  ipmLogFile = "ipmlog.txt";
  // ipmlog_file_name = "ipmlog.txt";
=======
  ipmlog_file_name = "ipmlog.txt";
  load_thermodynamic_data = false;
>>>>>>> fdcdd2b5
}

#endif


TNode::~TNode()
{
   freeMemory();
   //na = 0;
}

// Extracting and packing GEM IPM results into work DATABR structure
void TNode::packDataBr()
{
 long int ii;

// set default data to DataBr
#ifndef IPMGEMPLUGIN
//   CNode->NodeHandle = 0;
//   CNode->NodeTypeHY = normal;
   CNode->NodeTypeMT = normal;
   CNode->NodeStatusFMT = Initial_RUN;
#endif
//   CNode->NodeStatusCH = NEED_GEM_AIA;
   if( pmm->pNP == 0 )
    CNode->NodeStatusCH = NEED_GEM_AIA;
  else
     CNode->NodeStatusCH = NEED_GEM_SIA;

   CNode->TK = pmm->TCc+C_to_K; //25
   CNode->P = pmm->Pc*bar_to_Pa; //1
//   CNode->IterDone = pmm->IT;
   CNode->IterDone = /*pmm->ITF+*/pmm->IT;   // Now complete number of FIA and IPM iterations
// values
  CNode->Vs = pmm->VXc*1.e-6; // from cm3 to m3
  CNode->Gs = pmm->FX;
  CNode->Hs = pmm->HXc;
  CNode->IC = pmm->IC;
  CNode->pH = pmm->pH;
  CNode->pe = pmm->pe;
//  CNode->Eh = pmm->FitVar[3];  Bugfix 19.12.2006  KD
  CNode->Eh = pmm->Eh;
  CNode->Ms = pmm->MBX;

  // arrays
   for( ii=0; ii<CSD->nPHb; ii++ )
   {  CNode->xPH[ii] = pmm->XF[ CSD->xph[ii] ];
      if( CSD->nAalp >0 )
         CNode->aPH[ii] = pmm->Aalp[ CSD->xph[ii] ]*kg_to_g;
      CNode->omPH[ii] = pmm->Falp[ CSD->xph[ii] ];
   }
   for( ii=0; ii<CSD->nPSb; ii++ )
   {   CNode->vPS[ii] = pmm->FVOL[ CSD->xph[ii] ]/m3_to_cm3;
       CNode->mPS[ii] = pmm->FWGT[ CSD->xph[ii] ]/kg_to_g;
       CNode->xPA[ii] = pmm->XFA[ CSD->xph[ii] ];
       CNode->amru[ii] = pmm->PUL[ CSD->xph[ii] ];
       CNode->amrl[ii] = pmm->PLL[ CSD->xph[ii] ];
   }
   for( ii=0; ii<CSD->nPSb; ii++ )
   for(long int jj=0; jj<CSD->nICb; jj++ )
   { long int   new_ndx= (ii*CSD->nICb)+jj,
           mul_ndx = ( CSD->xph[ii]*CSD->nIC )+ CSD->xic[jj];
     CNode->bPS[new_ndx] = pmm->BF[ mul_ndx ];
   }
   for( ii=0; ii<CSD->nDCb; ii++ )
   {
      CNode->xDC[ii] = pmm->X[ CSD->xdc[ii] ];
      CNode->gam[ii] = pmm->Gamma[ CSD->xdc[ii] ];
      CNode->dul[ii] = pmm->DUL[ CSD->xdc[ii] ];// always for GEM2MT init
      CNode->dll[ii] = pmm->DLL[ CSD->xdc[ii] ];// always for GEM2MT init
   }
   for( ii=0; ii<CSD->nICb; ii++ )
   {  CNode->bIC[ii] = pmm->B[ CSD->xic[ii] ]; // always for GEM2MT  init
      CNode->rMB[ii] = pmm->C[ CSD->xic[ii] ];
      CNode->uIC[ii] = pmm->U[ CSD->xic[ii] ];
      CNode->bSP[ii] = pmm->BFC[ CSD->xic[ii] ];
   }
}

// Unpacking work DATABR structure into MULTI
//(GEM IPM work structure): uses DATACH
//  if uPrimalSol is true then the primal solution (vectors x, gamma, IC etc.)
//  will be unpacked - as an option for PIA mode with previous GEM solution from
//  the same node.
//  If uPrimalSol = false then the primal solution data will not be unpacked
//  into the MULTI structure (AIA mode or SIA mode with primal solution retained
//    in the MULTI structure from previous IPM calculation)
void TNode::unpackDataBr( bool uPrimalSol )
{
 long int ii;

#ifdef IPMGEMPLUGIN
 char buf[300];
 sprintf( buf, "Node:%ld:time:%lg:dt:%lg", CNode->NodeHandle, CNode->Tm, CNode->dt );
 strncpy( pmm->stkey, buf, EQ_RKLEN );
<<<<<<< HEAD
 multi->CheckMtparam1(); // T or P change detection - moved to here from InitalizeGEM_IPM_Data() 11.10.2012
=======
 //multi->CheckMtparam(); // T or P change detection - moved to here from InitalizeGEM_IPM_Data() 11.10.2012
>>>>>>> fdcdd2b5
#endif
  CheckMtparam(); // T or P change detection - moved to here from InitalizeGEM_IPM_Data() 11.10.2012
  pmm->kTau = CNode->Tm;  // added 18.12.14 DK
  pmm->kdT = CNode->dt;   // added 18.12.14 DK

  pmm->TCc = CNode->TK-C_to_K;
  pmm->Tc = CNode->TK;
  pmm->Pc  = CNode->P/bar_to_Pa;
  pmm->VXc = CNode->Vs/1.e-6; // from cm3 to m3

  // Obligatory arrays - always unpacked!
  for( ii=0; ii<CSD->nDCb; ii++ )
  {
    pmm->DUL[ CSD->xdc[ii] ] = CNode->dul[ii];
    pmm->DLL[ CSD->xdc[ii] ] = CNode->dll[ii];
    if( pmm->DUL[ CSD->xdc[ii] ] < pmm->DLL[ CSD->xdc[ii] ] )
    {
       char buf[300];
       sprintf(buf, "Upper kinetic restriction less than the lower one for DC&RC %-6.6s",
                         pmm->SM[CSD->xdc[ii]] );
       Error("unpackDataBr", buf );
    }
  }
  for( ii=0; ii<CSD->nICb; ii++ )
  {
      pmm->B[ CSD->xic[ii] ] = CNode->bIC[ii];
      if( ii < CSD->nICb-1 && pmm->B[ CSD->xic[ii] ] < profil->pa.p.DB )
      {
         char buf[300];
         sprintf(buf, "Bulk mole amount of IC %-6.6s is %lg - out of range",
                           pmm->SB[CSD->xic[ii]], pmm->B[ CSD->xic[ii] ] );
          Error("unpackDataBr", buf );
      }

  }
  for( ii=0; ii<CSD->nPHb; ii++ )
  {
    if( CSD->nAalp > 0 )
        pmm->Aalp[ CSD->xph[ii] ] = CNode->aPH[ii]/kg_to_g;
    pmm->Falp[ CSD->xph[ii] ] = CNode->omPH[ii];
  }

  for( ii=0; ii<CSD->nPHb; ii++ )
  {
    pmm->XF[ CSD->xph[ii] ] = CNode->xPH[ii];
    //pmm->YF[ CSD->xph[ii] ] = CNode->xPH[ii];
  }

 if( !uPrimalSol )
 {
     //  Using primal solution retained in the MULTI structure instead -
    ; // the primal solution data from the DATABR structure are not unpacked

//   pmm->IT = 0;
 }
 else {   // Unpacking primal solution provided in the node DATABR structure
  pmm->IT = CNode->IterDone; // ?  pmm->ITF+pmm->IT;
  //pmm->IT = 0;
  pmm->MBX = CNode->Ms;
  pmm->IC = CNode->IC;
  pmm->Eh = CNode->Eh;
  for( ii=0; ii<CSD->nDCb; ii++ )
  /*    pmm->X[ CSD->xdc[ii] ] = */
        pmm->Y[ CSD->xdc[ii] ] = CNode->xDC[ii];

  for( ii=0; ii<CSD->nPSb; ii++ )
  {
//      pmm->FVOL[ CSD->xph[ii] ] = CNode->vPS[ii]*m3_to_cm3;
//      pmm->FWGT[ CSD->xph[ii] ] = CNode->mPS[ii]*kg_to_g;
      pmm->PUL[ CSD->xph[ii] ] = CNode->amru[ii];
      pmm->PLL[ CSD->xph[ii] ] = CNode->amrl[ii];
  }

  for( ii=0; ii<CSD->nPHb; ii++ )
  {
    pmm->XF[ CSD->xph[ii] ] =
    pmm->YF[ CSD->xph[ii] ] = this->Ph_Mole(ii);
    pmm->FVOL[ CSD->xph[ii] ] = this->Ph_Volume(ii)*m3_to_cm3;
    pmm->FWGT[ CSD->xph[ii] ] = this->Ph_Mass(ii)*kg_to_g;
  }

  for( long int k=0; k<CSD->nPSb; k++ )
  for(long int i=0; i<CSD->nICb; i++ )
  { long int dbr_ndx= (k*CSD->nICb)+i,
          mul_ndx = ( CSD->xph[k]*CSD->nIC )+ CSD->xic[i];
    pmm->BF[ mul_ndx ] = CNode->bPS[dbr_ndx];
  }

  for( ii=0; ii<CSD->nPSb; ii++ )
   pmm->XFA[ CSD->xph[ii] ] = pmm->YFA[ CSD->xph[ii] ] = CNode->xPA[ii];

  for( ii=0; ii<CSD->nICb; ii++ )
   pmm->C[ CSD->xic[ii] ] = CNode->rMB[ii];
  for( ii=0; ii<CSD->nICb; ii++ )
   pmm->U[ CSD->xic[ii] ] = CNode->uIC[ii];

  for( ii=0; ii<CSD->nDCb; ii++ )
  {
     pmm->Gamma[ CSD->xdc[ii] ] = CNode->gam[ii];
  }

  long int jb, je = 0;
  for( long int k=0; k<pmm->FIs; k++ )
  { // loop on solution phases
     jb = je;
     je += pmm->L1[ k ];
     // Load activity coeffs for phases-solutions
     for( ii=jb; ii<je; ii++ )
     {
#ifndef IPMGEMPLUGIN
        pmm->lnGam[ii] = TMulti::sm->PhaseSpecificGamma( ii, jb, je, k, 1L );
#else
        pmm->lnGam[ii] = multi->PhaseSpecificGamma( ii, jb, je, k, 1L );
#endif
      } // ii
   }
 }


//  End
}


// (3) Writes the contents of the work instance of DATABR structure into a disk file with path name fname.
//   Parameters:
//   fname         null-terminated (C) string containing a full path to the DBR disk file to be written.
//                 NULL  - the disk file name path stored in the  dbr_file_name  field of the TNode class instance
//                 will be used, extended with ".out".  Usually the dbr_file_name field contains the path to the last input DBR file.
//   binary_f      defines if the file is to be written in binary format (true or 1, good for interruption of coupled modeling task
//                 if called in the loop for each node), or in text format (false or 0, default).
//   with_comments (text format only): defines the mode of output of comments written before each data tag and  content
//                 in the DBR file. If set to true (1), the comments will be written for all data entries (default).
//                 If   false (0), comments will not be written.
//  brief_mode     if true (1), tells not to write data items that contain only default values.
//
void  TNode::GEM_write_dbr( const char* fname, bool binary_f, bool with_comments, bool brief_mode )
   {
       gstring str_file;
       if( fname == 0)
           str_file = dbr_file_name;//+".out";
       else
           str_file = fname;


       if( binary_f )
       {
            // gstring str_file = fname;
              GemDataStream out_br(str_file, ios::out|ios::binary);
              databr_to_file(out_br);
       }
       else
       {  fstream out_br(str_file.c_str(), ios::out );
         ErrorIf( !out_br.good() , str_file.c_str(), "DataBR text make error");
         databr_to_text_file(out_br, with_comments, brief_mode, str_file.c_str() );
       }
   }

// (4) Produces a formatted text file with detailed contents (scalars and arrays) of the GEM IPM work structure.
// This call is useful when GEM_run() returns with a NodeStatusCH value indicating a GEM calculation error
// (see  above).  Another use is for a detailed comparison of a test system calculation after the version upgrade of GEMS3K.
// Parameters: fname   null-terminated (C) string containing a full path to the disk file to be written.
//                     NULL  - the disk file name path stored in the  dbr_file_name  field of the TNode class instance will be used,
//                     extended with ".dump.out".  Usually the dbr_file_name field contains the path to the last input DBR file.
//
   void  TNode::GEM_print_ipm( const char* fname )
   {
     gstring str_file;
     if( fname == 0)
    	   str_file = dbr_file_name + ".Dump.out";
     else
           str_file = fname;

       profil->outMultiTxt( str_file.c_str()  );
   }

#ifdef IPMGEMPLUGIN

// (9) Optional, for passing the current mass transport time and time step into the work
// DATABR structure (for using it in TKinMet, or tracing/debugging, or in writing DBR files for nodes)
// This call should be used instead of obsolete GEM_set_MT() (provided below for compatibility with older codes)
//
void TNode::GEM_from_MT_time(
   double p_Tm,      // actual total simulation time, s          +       -      -
   double p_dt       // actual time step, s                      +       -      -
)
{
  CNode->Tm = p_Tm;
  CNode->dt = p_dt;
}

void TNode::GEM_set_MT( // misleading name of the method - use GEM_from_MT_time() instead, see above
   double p_Tm,      // actual total simulation time, s          +       -      -
   double p_dt       // actual time step, s                      +       -      -
)
{
  CNode->Tm = p_Tm;
  CNode->dt = p_dt;
}

// (7a) Optional, to check if the time step in the work DATABR structure was o.k. for TKinMet calculations,
//  compared with the time step p_dt given before the GEM calculation. Checks the criteria for the validity
//  of time step. If time step was acceptable by a TKinMet model used, returns the actual time step after
//  copying (changed) AMRs into p_dul and p_dll vectors, as well as (changed) specific surface areas of
//  some (kinetically controlled) phases. Otherwise, returns a (smaller) suggested time step, while the
//  p_dul, p_pll, and p_asPH vectors remain unchanged.
//  Returns 0 or a negative number (unchanged p_dul and p_dll), if TKinMet calculations failed.
//
double GEM_to_MT_time(
   double p_dt,       ///< Actual time step, s                                     -       -     (+)   (+)
   double *p_dul,    ///< Upper AMR restrictions to amounts of DC [nDCb]          -       -      +     -
   double *p_dll     ///< Lower AMR restrictions to amounts of DC [nDCb]          -       -      +     -
);

// (6) Passes (copies) the GEMS3K input data from the work instance of DATABR structure.
//  This call is useful after the GEM_init() (1) and GEM_run() (2) calls to initialize the arrays which keep the
//   chemical data for all nodes used in the mass-transport model.
void TNode::GEM_restore_MT(
    long int  &p_NodeHandle,   // Node identification handle
    long int  &p_NodeStatusCH, // Node status code;  see typedef NODECODECH
                      //                                    GEM input output  FMT control
    double &p_TK,      // Temperature T, Kelvin                       +       -      -
    double &p_P,      // Pressure P,  Pa                              +       -      -
    double &p_Vs,     // Volume V of reactive subsystem,  m3         (+)      -      +
    double &p_Ms,     // Mass of reactive subsystem, kg               -       -      +
    double *p_bIC,    // Bulk mole amounts of IC  [nICb]              +       -      -
    double *p_dul,    // Upper restrictions to amounts of DC [nDCb]   +       -      -
    double *p_dll,    // Lower restrictions to amounts of DC [nDCb]   +       -      -
    double *p_asPH    // Specific surface areas of phases,m2/kg[nPHb] +       -      -
   )
{
  long int ii;
  p_NodeHandle = CNode->NodeHandle;
  p_NodeStatusCH = CNode->NodeStatusCH;
  p_TK = CNode->TK;
  p_P = CNode->P;
  p_Vs = CNode->Vs;
  p_Ms = CNode->Ms;
// Checking if no-LPP IA is Ok
   for( ii=0; ii<CSD->nICb; ii++ )
     p_bIC[ii] = CNode->bIC[ii];
   for( ii=0; ii<CSD->nDCb; ii++ )
   {  p_dul[ii] = CNode->dul[ii];
      p_dll[ii] = CNode->dll[ii];
   }
   if( CSD->nAalp >0 )
     for( ii=0; ii<CSD->nPHb; ii++ )
        p_asPH[ii] = CNode->aPH[ii];
}

// (6) Passes (copies) the GEMS3K input data from the work instance of DATABR structure.
//  This call is useful after the GEM_init() (1) and GEM_run() (2) calls to initialize the arrays which keep the
//   chemical data for all nodes used in the mass-transport model.
void TNode::GEM_restore_MT(
    long int  &p_NodeHandle,   // Node identification handle
    long int  &p_NodeStatusCH, // Node status code;  see typedef NODECODECH
                      //                                    GEM input output  FMT control
    double &p_TK,      // Temperature T, Kelvin                       +       -      -
    double &p_P,      // Pressure P,  Pa                              +       -      -
    double &p_Vs,     // Volume V of reactive subsystem,  m3         (+)      -      +
    double &p_Ms,     // Mass of reactive subsystem, kg               -       -      +
    double *p_bIC,    // Bulk mole amounts of IC  [nICb]              +       -      -
    double *p_dul,    // Upper restrictions to amounts of DC [nDCb]   +       -      -
    double *p_dll,    // Lower restrictions to amounts of DC [nDCb]   +       -      -
    double *p_asPH,   // Specific surface areas of phases,m2/kg[nPHb] +       -      -
   double *p_omPH,  // Stability indices of phases,log10 scale [nPHb] (+)     +      -
    double *p_amru,   // Upper AMRs to masses of sol. phases [nPSb]   +       -      -
    double *p_amrl    // Lower AMRs to masses of sol. phases [nPSb]   +       -      -
   )
{
  long int ii;
  p_NodeHandle = CNode->NodeHandle;
  p_NodeStatusCH = CNode->NodeStatusCH;
  p_TK = CNode->TK;
  p_P = CNode->P;
  p_Vs = CNode->Vs;
  p_Ms = CNode->Ms;
// Checking if no-LPP IA is Ok
   for( ii=0; ii<CSD->nICb; ii++ )
     p_bIC[ii] = CNode->bIC[ii];
   for( ii=0; ii<CSD->nDCb; ii++ )
   {  p_dul[ii] = CNode->dul[ii];
      p_dll[ii] = CNode->dll[ii];
   }
   if( CSD->nAalp >0 )
   {  for( ii=0; ii<CSD->nPHb; ii++ )
        p_asPH[ii] = CNode->aPH[ii]; }
   for( ii=0; ii<CSD->nPHb; ii++ )
      p_omPH[ii] = CNode->omPH[ii];
   for( ii=0; ii<CSD->nPSb; ii++ )
   {
       p_amru[ii] = CNode->amru[ii];
       p_amrl[ii] = CNode->amrl[ii];
   }
}

// (7)  Retrieves the GEMIPM2 chemical speciation calculation results from the work DATABR structure instance
//   into memory provided by the mass transport part. Dimensions and order of elements in the arrays must correspond
//   to those in currently existing DATACH memory structure.
void TNode::GEM_to_MT(
   long int &p_NodeHandle,    // Node identification handle
   long int &p_NodeStatusCH,  // Node status code (changed after GEM calculation); see typedef NODECODECH
   long int &p_IterDone,      // Number of iterations performed in the last GEM IPM calculation
                         //                                                  GEM input output  FMT control
    // Chemical scalar variables
    double &p_Vs,    // Total volume V of reactive subsystem at given P,T, m3    -      -      +     +
    double &p_Ms,    // Total mass of the reactive subsystem, kg                 -      -      +     +
    double &p_Gs,    // Total Gibbs energy of the reactive subsystem, J          -      -      +     +
    double &p_Hs,    // Total enthalpy of reactive subsystem, J (reserved)       -      -      +     +
    double &p_IC,    // Effective aqueous ionic strength, molal                  -      -      +     +
    double &p_pH,    // pH of aqueous solution                                   -      -      +     +
    double &p_pe,    // pe of aqueous solution                                   -      -      +     +
    double &p_Eh,    // Eh of aqueous solution, V                                -      -      +     +
    // Dynamic data - dimensions see in DATACH.H structure
    double  *p_rMB,  // Mole balance residuals for Independent Components [nICb] -      -       +     +
    double  *p_uIC,  // Dual solution: IC chemical potentials, mol/mol [nICb]    -      -       +     +
    double  *p_xDC,  // Primal solution: DC mole amounts  [nDCb]                 -      -       +     +
    double  *p_gam,  // External activity coefficients of DC [nDCb]              -      -       +     +
    double  *p_xPH,  // Total mole amounts of all phases [nPHb]                  -      -       +     +
    double  *p_vPS,  // Total volumes of multicomponent phases, m3   [nPSb]      -      -       +     +
    double  *p_mPS,  // Total mass of multicomponent phase (carrier),kg [nPSb]   -      -       +     +
    double  *p_bPS,  // Bulk compositions of phases  [nPSb][nICb]                -      -       +     +
    double  *p_xPA,  //Amount of carrier in a multicomponent asymmetric phase[nPSb]-    -       +     +
    double  *p_aPH,  //surface area for phases, m2                           [nPHb]-    -       +     +
    double  *p_bSP   //Bulk composition of all solids, moles [nICb]                -    -       +     +
 )
{
   long int ii;
   p_NodeHandle = CNode->NodeHandle;
   p_NodeStatusCH = CNode->NodeStatusCH;
   p_IterDone = CNode->IterDone;

   p_Vs = CNode->Vs;
   p_Ms = CNode->Ms;
   p_Gs = CNode->Gs;
   p_Hs = CNode->Hs;
   p_IC = CNode->IC;
   p_pH = CNode->pH;
   p_pe = CNode->pe;
   p_Eh = CNode->Eh;

  for( ii=0; ii<CSD->nICb; ii++ )
  {
    p_rMB[ii] = CNode->rMB[ii];
    p_uIC[ii] = CNode->uIC[ii];
    p_bSP[ii] = CNode->bSP[ii];
  }
  for( ii=0; ii<CSD->nDCb; ii++ )
  {
    p_xDC[ii] = CNode->xDC[ii];
    p_gam[ii] = CNode->gam[ii];
  }
  for( ii=0; ii<CSD->nPHb; ii++ )
  {
    p_xPH[ii] = CNode->xPH[ii];
    p_aPH[ii] = CNode->aPH[ii]*Ph_Mass( ii );  // correction 9.10.2013 DK
  }
  for( ii=0; ii<CSD->nPSb; ii++ )
  {
    p_vPS[ii] = CNode->vPS[ii];
    p_mPS[ii] = CNode->mPS[ii];
    p_xPA[ii] = CNode->xPA[ii];
  }
  for( ii=0; ii<CSD->nPSb*CSD->nICb; ii++ )
    p_bPS[ii] = CNode->bPS[ii];
}

// (8) Loads the GEMS3K input data for a given mass-transport node into the work instance of DATABR structure.
//     This call is usually preceeding the GEM_run() call
void TNode::GEM_from_MT(
  long int  p_NodeHandle,   // Node identification handle
  long int  p_NodeStatusCH, // Node status code (NEED_GEM_SIA or NEED_GEM_AIA)
                    //                                              GEM input output  FMT control
  double p_TK,     // Temperature T, Kelvin                            +       -      -
  double p_P,      // Pressure P, Pa                                   +       -      -
  double p_Vs,     // Volume V of reactive subsystem, m3               -       -      +
  double p_Ms,     // Mass of reactive subsystem, kg                   -       -      +
  double *p_bIC,   // Bulk mole amounts of IC [nICb]                   +       -      -
  double *p_dul,   // Upper restrictions to amounts of DC [nDCb]       +       -      -
  double *p_dll,   // Lower restrictions to amounts of DC [nDCb]       +       -      -
  double *p_asPH   // Specific surface areas of phases, m2/kg [nPHb]   +       -      -
 )
 {
     long int ii;
     bool useSimplex = false;

     CNode->NodeHandle = p_NodeHandle;
     CNode->NodeStatusCH = p_NodeStatusCH;
     CNode->TK = p_TK;
     CNode->P = p_P;
     CNode->Vs = p_Vs;
     CNode->Ms = p_Ms;
   // Checking if no-LPP IA is Ok
      for( ii=0; ii<CSD->nICb; ii++ )
      {  //  SD 11/02/05 for test
         //if( fabs(CNode->bIC[ii] - p_bIC[ii] ) > CNode->bIC[ii]*1e-4 ) // bugfix KD 21.11.04
          //     useSimplex = true;
        CNode->bIC[ii] = p_bIC[ii];
      }
      for( ii=0; ii<CSD->nDCb; ii++ )
      {
        CNode->dul[ii] = p_dul[ii];
        CNode->dll[ii] = p_dll[ii];
      }
       if( CSD->nAalp >0 )
        for( ii=0; ii<CSD->nPHb; ii++ )
            CNode->aPH[ii] = p_asPH[ii];
      if( useSimplex && CNode->NodeStatusCH == NEED_GEM_SIA )
        CNode->NodeStatusCH = NEED_GEM_AIA;
      // Switch only if SIA is selected, leave if LPP AIA is prescribed (KD)
}

//(8a) Loads the GEMS3K input data for a given mass-transport node into the work instance of DATABR structure.
//This overloaded variant uses the xDC speciation vector for setting the
// new bulk chemical composition to be used in the next GEM_run() calculation.
void TNode::GEM_from_MT(
 long int  p_NodeHandle,   // Node identification handle
 long int  p_NodeStatusCH, // Node status code (NEED_GEM_SIA or NEED_GEM_AIA)
                  //                                              GEM input output  FMT control
 double p_TK,     // Temperature T, Kelvin                            +       -      -
 double p_P,      // Pressure P, Pa                                   +       -      -
 double p_Vs,     // Volume V of reactive subsystem, m3               -       -      +
 double p_Ms,     // Mass of reactive subsystem, kg                   -       -      +
 double *p_bIC,   // Bulk mole amounts of IC [nICb]                   +       -      -
 double *p_dul,   // Upper restrictions to amounts of DC [nDCb]       +       -      -
 double *p_dll,   // Lower restrictions to amounts of DC [nDCb]       +       -      -
 double *p_asPH,  // Specific surface areas of phases, m2/kg [nPHb]   +       -      -
 double *p_xDC    // Mole amounts of DCs [nDCb] - will be convoluted
                  // and added to the bIC GEM input vector (if full speciation
                  // and not just increments then p_bIC vector must be zeroed off -
                  // it will be calculated from p_xDC and stoichiometry matrix A
)
{
  long int ii;
  bool useSimplex = false;

  CNode->NodeHandle = p_NodeHandle;
  CNode->NodeStatusCH = p_NodeStatusCH;
  CNode->TK = p_TK;
  CNode->P = p_P;
  CNode->Vs = p_Vs;
  CNode->Ms = p_Ms;
// Checking if no-simplex IA is Ok
   for( ii=0; ii<CSD->nICb; ii++ )
   {
     CNode->bIC[ii] = p_bIC[ii];
   }
   for( ii=0; ii<CSD->nDCb; ii++ )
   {
     CNode->dul[ii] = p_dul[ii];
     CNode->dll[ii] = p_dll[ii];
   }
    if( CSD->nAalp >0 )
     for( ii=0; ii<CSD->nPHb; ii++ )
         CNode->aPH[ii] = p_asPH[ii];
   if( useSimplex && CNode->NodeStatusCH == NEED_GEM_SIA )
     CNode->NodeStatusCH = NEED_GEM_AIA;
   // Switch only if SIA is ordered, leave if simplex is ordered (KD)

   // Optional part - convolution of xDC vector into bIC vector
   if( p_xDC )
   {  long int jj;
      // Correction of bIC vector by convoluting the amounts of DCs
      for( jj=0; jj<CSD->nDCb; jj++ )
        if( p_xDC[jj] > 0.0 )
          for( ii=0; ii<CSD->nICb; ii++ )
            CNode->bIC[ii] += p_xDC[jj] * DCaJI( jj, ii );
   }
}

//(8b) Loads the GEMS3K input data for a given mass-transport node into the work instance of DATABR structure.
//In addition, provides access to speciation vector p_xDC and DC activity coefficients p_gam that will be used in
// GEM "smart initial approximation" SIA mode if dBR->NodeStatusCH == NEED_GEM_SIA (5) and
// uPrimalSol = true are set for the GEM_run() call (see Section 2) . This works only when the DATACH
//  structure contains a full list of Dependent Components used in GEM IPM2 calculations.
void TNode::GEM_from_MT(
 long int  p_NodeHandle,   // Node identification handle
 long int  p_NodeStatusCH, // Node status code (NEED_GEM_SIA or NEED_GEM_AIA)
                  //                                              GEM input output  FMT control
 double p_TK,     // Temperature T, Kelvin                            +       -      -
 double p_P,      // Pressure P, Pa                                   +       -      -
 double p_Vs,     // Volume V of reactive subsystem, m3               -       -      +
 double p_Ms,     // Mass of reactive subsystem, kg                   -       -      +
 double *p_bIC,   // Bulk mole amounts of IC [nICb]                   +       -      -
 double *p_dul,   // Upper restrictions to amounts of DC [nDCb]       +       -      -
 double *p_dll,   // Lower restrictions to amounts of DC [nDCb]       +       -      -
 double *p_asPH,   // Specific surface areas of phases, m2/kg [nPHb]  +       -      -
 double *p_xDC,  // Mole amounts of DCs [nDCb] - old primal soln.     +       -      -
 double *p_gam   // DC activity coefficients [nDCb] - old primal s.   +       -      -
)
{
  long int ii;

  CNode->NodeHandle = p_NodeHandle;
  CNode->NodeStatusCH = p_NodeStatusCH;
  CNode->TK = p_TK;
  CNode->P = p_P;
  CNode->Vs = p_Vs;
  CNode->Ms = p_Ms;
// Checking if no-LPP IA is Ok
   for( ii=0; ii<CSD->nICb; ii++ )
   {
     CNode->bIC[ii] = p_bIC[ii];
   }
   for( ii=0; ii<CSD->nDCb; ii++ )
   {
     CNode->dul[ii] = p_dul[ii];
     CNode->dll[ii] = p_dll[ii];
   }
    if( CSD->nAalp >0 )
     for( ii=0; ii<CSD->nPHb; ii++ )
         CNode->aPH[ii] = p_asPH[ii];

   // Optional part - copying old primal solution from p_xDC and p_gam vectors
   if( p_xDC && p_gam )
   {
      for( ii=0; ii<CSD->nDCb; ii++ )
      {
        CNode->xDC[ii] = p_xDC[ii];
        CNode->gam[ii] = p_gam[ii];
      }
   }
   else if( CNode->NodeStatusCH == NEED_GEM_SIA )
            CNode->NodeStatusCH = NEED_GEM_AIA;   // no complete old primal solution provided!

//  Discuss the policy!
//   if( p_xDC )
//   {  long int jj;
//      // Correction of bIC vector by convoluting the amounts of DCs
//      for( jj=0; jj<CSD->nDCb; jj++ )
//        if( p_xDC[jj] )
//          for( ii=0; ii<CSD->nICb; ii++ )
//            CNode->bIC[ii] += p_xDC[jj] * nodeCH_A( jj, ii );
//   }

}


// (8c) Loads the GEMS3K input data for a given mass-transport node into the work instance of DATABR structure.
//     This call is usually preceeding the GEM_run() call
void TNode::GEM_from_MT(long int  p_NodeHandle,   // Node identification handle
  long int  p_NodeStatusCH, // Node status code (NEED_GEM_SIA or NEED_GEM_AIA)
                    //                                              GEM input output  FMT control
  double p_TK,     // Temperature T, Kelvin                            +       -      -
  double p_P,      // Pressure P, Pa                                   +       -      -
  double *p_bIC,   // Bulk mole amounts of IC [nICb]                   +       -      -
  double *p_dul,   // Upper restrictions to amounts of DC [nDCb]       +       -      -
  double *p_dll    // Lower restrictions to amounts of DC [nDCb]       +       -      -
)
 {
     long int ii;
     bool useSimplex = false;

     CNode->NodeHandle = p_NodeHandle;
     CNode->NodeStatusCH = p_NodeStatusCH;
     CNode->TK = p_TK;
     CNode->P = p_P;
   // Checking if no-LPP IA is Ok
      for( ii=0; ii<CSD->nICb; ii++ )
      {  //  SD 11/02/05 for test
         //if( fabs(CNode->bIC[ii] - p_bIC[ii] ) > CNode->bIC[ii]*1e-4 ) // bugfix KD 21.11.04
          //     useSimplex = true;
        CNode->bIC[ii] = p_bIC[ii];
      }
      for( ii=0; ii<CSD->nDCb; ii++ )
      {
        CNode->dul[ii] = p_dul[ii];
        CNode->dll[ii] = p_dll[ii];
      }
      if( useSimplex && CNode->NodeStatusCH == NEED_GEM_SIA )
        CNode->NodeStatusCH = NEED_GEM_AIA;
      // Switch only if SIA is selected, leave if LPP AIA is prescribed (KD)
}

// (8d) Loads the GEMS3K input data for a given mass-transport node into the work instance of DATABR structure.
//     This call is usually preceeding the GEM_run() call
void TNode::GEM_from_MT(long int  p_NodeHandle,   // Node identification handle
  long int  p_NodeStatusCH, // Node status code (NEED_GEM_SIA or NEED_GEM_AIA)
                    //                                              GEM input output  FMT control
  double p_TK,     // Temperature T, Kelvin                            +       -      -
  double p_P,      // Pressure P, Pa                                   +       -      -
  double *p_bIC,   // Bulk mole amounts of IC [nICb]                   +       -      -
  double *p_dul,   // Upper restrictions to amounts of DC [nDCb]       +       -      -
  double *p_dll,   // Lower restrictions to amounts of DC [nDCb]       +       -      -
  double *p_asPH,  // Specific surface areas of phases, m2/kg [nPHb]   +       -      -
 double *p_omPH,   // Stability indices of phases,log10 scale [nPHb]  (+)      +      -
 double *p_amru,   // Upper AMR to masses of sol. phases [nPSb]        +       -      -
 double *p_amrl    // Lower AMR to masses of sol. phases [nPSb]        +       -      -
)
 {
     long int ii;
     bool useSimplex = false;

     CNode->NodeHandle = p_NodeHandle;
     CNode->NodeStatusCH = p_NodeStatusCH;
     CNode->TK = p_TK;
     CNode->P = p_P;
   // Checking if no-LPP IA is Ok
      for( ii=0; ii<CSD->nICb; ii++ )
      {  //  SD 11/02/05 for test
         //if( fabs(CNode->bIC[ii] - p_bIC[ii] ) > CNode->bIC[ii]*1e-4 ) // bugfix KD 21.11.04
          //     useSimplex = true;
        CNode->bIC[ii] = p_bIC[ii];
      }
      for( ii=0; ii<CSD->nDCb; ii++ )
      {
        CNode->dul[ii] = p_dul[ii];
        CNode->dll[ii] = p_dll[ii];
      }
      if( useSimplex && CNode->NodeStatusCH == NEED_GEM_SIA )
        CNode->NodeStatusCH = NEED_GEM_AIA;
      // Switch only if SIA is selected, leave if LPP AIA is prescribed (KD)
      if( CSD->nAalp >0 )
      { for( ii=0; ii<CSD->nPHb; ii++ )
          CNode->aPH[ii] = p_asPH[ii]; }
      for( ii=0; ii<CSD->nPHb; ii++ )
         CNode->omPH[ii] = p_omPH[ii];
      for( ii=0; ii<CSD->nPSb; ii++ )
      {
          CNode->amru[ii] = p_amru[ii];
          CNode->amrl[ii] = p_amrl[ii];
      }
}

//(8e) Loads the GEMS3K input data for a given mass-transport node into the work instance of DATABR structure.
//In addition, provides access to speciation vector p_xDC and DC activity coefficients p_gam that will be used in
// GEM "smart initial approximation" SIA mode if dBR->NodeStatusCH == NEED_GEM_SIA (5) and
// uPrimalSol = true are set for the GEM_run() call (see Section 2) . This works only when the DATACH
//  structure contains a full list of Dependent Components used in GEM IPM2 calculations.
void TNode::GEM_from_MT(
 long int  p_NodeHandle,   // Node identification handle
 long int  p_NodeStatusCH, // Node status code (NEED_GEM_SIA or NEED_GEM_AIA)
                  //                                              GEM input output  FMT control
 double p_TK,     // Temperature T, Kelvin                            +       -      -
 double p_P,      // Pressure P, Pa                                   +       -      -
 double p_Vs,     // Volume V of reactive subsystem, m3               -       -      +
 double p_Ms,     // Mass of reactive subsystem, kg                   -       -      +
 double *p_bIC,   // Bulk mole amounts of IC [nICb]                   +       -      -
 double *p_dul,   // Upper restrictions to amounts of DC [nDCb]       +       -      -
 double *p_dll,   // Lower restrictions to amounts of DC [nDCb]       +       -      -
 double *p_asPH,   // Specific surface areas of phases, m2/kg [nPHb]  +       -      -
double *p_omPH,   // Stability indices of phases,log10 scale [nPHb]  (+)      +      -
 double *p_amru,   //< Upper AMR to masses of sol. phases [nPSb]      +       -      -
 double *p_amrl,   //< Lower AMR to masses of sol. phases [nPSb]      +       -      -
 double *p_xDC,  // Mole amounts of DCs [nDCb] - old primal soln.     +       -      -
 double *p_gam   // DC activity coefficients [nDCb] - old primal s.   +       -      -
)
{
  long int ii;

  CNode->NodeHandle = p_NodeHandle;
  CNode->NodeStatusCH = p_NodeStatusCH;
  CNode->TK = p_TK;
  CNode->P = p_P;
  CNode->Vs = p_Vs;
  CNode->Ms = p_Ms;
// Checking if no-LPP IA is Ok
   for( ii=0; ii<CSD->nICb; ii++ )
   {
     CNode->bIC[ii] = p_bIC[ii];
   }
   for( ii=0; ii<CSD->nDCb; ii++ )
   {
     CNode->dul[ii] = p_dul[ii];
     CNode->dll[ii] = p_dll[ii];
   }
    if( CSD->nAalp >0 )
    { for( ii=0; ii<CSD->nPHb; ii++ )
         CNode->aPH[ii] = p_asPH[ii]; }
    for( ii=0; ii<CSD->nPHb; ii++ )
       CNode->omPH[ii] = p_omPH[ii];
   // Optional part - copying old primal solution from p_xDC and p_gam vectors
   if( p_xDC && p_gam )
   {
      for( ii=0; ii<CSD->nDCb; ii++ )
      {
        CNode->xDC[ii] = p_xDC[ii];
        CNode->gam[ii] = p_gam[ii];
      }
   }
   else if( CNode->NodeStatusCH == NEED_GEM_SIA )
            CNode->NodeStatusCH = NEED_GEM_AIA;   // no complete old primal solution provided!

   for( ii=0; ii<CSD->nPSb; ii++ )
   {
       CNode->amru[ii] = p_amru[ii];
       CNode->amrl[ii] = p_amrl[ii];
   }
//  Discuss the policy!
//   if( p_xDC )
//   {  long int jj;
//      // Correction of bIC vector by convoluting the amounts of DCs
//      for( jj=0; jj<CSD->nDCb; jj++ )
//        if( p_xDC[jj] )
//          for( ii=0; ii<CSD->nICb; ii++ )
//            CNode->bIC[ii] += p_xDC[jj] * nodeCH_A( jj, ii );
//   }

}


#endif
//-----------------------End of node.cpp--------------------------


<|MERGE_RESOLUTION|>--- conflicted
+++ resolved
@@ -2060,13 +2060,9 @@
   allocMemory();
   //na = this;
   dbr_file_name = "dbr_file_name";
-<<<<<<< HEAD
   ipmLogFile = "ipmlog.txt";
   // ipmlog_file_name = "ipmlog.txt";
-=======
-  ipmlog_file_name = "ipmlog.txt";
   load_thermodynamic_data = false;
->>>>>>> fdcdd2b5
 }
 
 #endif
@@ -2162,11 +2158,6 @@
  char buf[300];
  sprintf( buf, "Node:%ld:time:%lg:dt:%lg", CNode->NodeHandle, CNode->Tm, CNode->dt );
  strncpy( pmm->stkey, buf, EQ_RKLEN );
-<<<<<<< HEAD
- multi->CheckMtparam1(); // T or P change detection - moved to here from InitalizeGEM_IPM_Data() 11.10.2012
-=======
- //multi->CheckMtparam(); // T or P change detection - moved to here from InitalizeGEM_IPM_Data() 11.10.2012
->>>>>>> fdcdd2b5
 #endif
   CheckMtparam(); // T or P change detection - moved to here from InitalizeGEM_IPM_Data() 11.10.2012
   pmm->kTau = CNode->Tm;  // added 18.12.14 DK
